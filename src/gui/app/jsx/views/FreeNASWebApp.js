/** @jsx React.DOM */

// Main App Wrapper
// ================
// Top level controller-view for FreeNAS webapp
"use strict";


var React  = require("react");

// Page router
var Router = require("react-router");
var Link   = Router.Link;

var Icon   = require("../components/Icon");
var LeftMenu   = require("../components/LeftMenu");
var WarningBox   = require("../components/WarningBox");
var QueueBox   = require("../components/QueueBox");
var InfoBox   = require("../components/InfoBox");
// Twitter Bootstrap React components
var TWBS   = require("react-bootstrap");

var FreeNASWebApp = React.createClass({
  getInitialState: function() {
    return {
<<<<<<< HEAD
      warningBoxIsVisible: 0,
      infoBoxIsVisible: 0,
      queueBoxIsVisible: 0
=======
      WarningBoxState: "hidden",
      gridClass: "collapsed"
>>>>>>> 2efa7afc
    };
  },

  handleBox: function(event) {
    //ultimate if  
    //this.setState({ warningBoxIsVisible: ((event.currentTarget.className.indexOf("icoAlert") > -1)? ((this.state.warningBoxIsVisible) ? 0 : 1) :  0) });

    if(event.currentTarget.className.indexOf("icoQueue") > -1){
      if (this.state.queueBoxIsVisible === 0){      
        this.setState({ infoBoxIsVisible: 0 });
        this.setState({ warningBoxIsVisible: 0 });
        this.setState({ queueBoxIsVisible: 1 });
      }else{
        this.setState({ queueBoxIsVisible: 0 });    
      }
    }
    if(event.currentTarget.className.indexOf("icoAlert") > -1){
      if (this.state.warningBoxIsVisible === 0){      
        this.setState({ infoBoxIsVisible: 0 });
        this.setState({ warningBoxIsVisible: 1 });
        this.setState({ queueBoxIsVisible: 0 });
      }else{
        this.setState({ warningBoxIsVisible: 0 });    
      }
    }
    if(event.currentTarget.className.indexOf("icoInfo") > -1){
      if (this.state.infoBoxIsVisible === 0){      
        this.setState({ infoBoxIsVisible: 1 });
        this.setState({ warningBoxIsVisible: 0 });
        this.setState({ queueBoxIsVisible: 0 });
      }else{
        this.setState({ infoBoxIsVisible: 0 });     
      }
    }

    
  },
  menuChange: function(gClass) {
    if (gClass === "expanded")
    {
      Velocity(this.refs.gridRef.getDOMNode()
      , { paddingLeft: "54px;" }
      , { duration: 1500,
          easing: "easeInOutBounce",
          complete: this.setState({ gridClass: gClass }) 
        }
      );
    }
    else
    {
      Velocity(this.refs.gridRef.getDOMNode()
      , { paddingLeft: "240px;" }
      , { duration: 1500,
          easing: "easeInOutBounce",
          complete: this.setState({ gridClass: gClass }) 
        }
      );
    }

    
  },

  render: function() {
    return (
      <div>
      <div className = "notificationBar">
       <WarningBox isVisible = {this.state.warningBoxIsVisible} />
       <InfoBox isVisible = {this.state.infoBoxIsVisible} />
       <QueueBox isVisible = {this.state.queueBoxIsVisible} />
      


        <div className="userInfo">        
        <Icon glyph="warning" icoClass="icoAlert" icoSize="3x" warningFlag="1" onClick={this.handleBox} />
        <Icon glyph="info-circle" icoClass="icoInfo" icoSize="3x" warningFlag="2" onClick={this.handleBox} />
        <Icon glyph="list-alt" icoClass="icoQueue" icoSize="3x" warningFlag="3" onClick={this.handleBox} />
        <Icon glyph = "user" icoSize = "2x" />




     <TWBS.SplitButton title="Kevin Spacey" pullRight>
      <TWBS.MenuItem key="1">Action</TWBS.MenuItem>
      <TWBS.MenuItem key="2">Another action</TWBS.MenuItem>
      <TWBS.MenuItem key="3">Something else here</TWBS.MenuItem>
      <TWBS.MenuItem divider />
      <TWBS.MenuItem key="4">Logout</TWBS.MenuItem>
    </TWBS.SplitButton>

        
        

        </div>
      </div>
      <LeftMenu handleMenuChange={this.menuChange} />
      <TWBS.Grid fluid ref="gridRef" className={"mainGrid " + this.state.gridClass}>
        {/* TODO: Add Modal mount div */}
        <TWBS.Row>
          {/* Primary view */}
          <TWBS.Col xs={12} sm={12} md={12} lg={12} xl={12} xsOffset={0} smOffset={0} mdOffset={0} lgOffset={0} xlOffset={0}>
            <h1>FreeNAS WebGUI</h1>
            { this.props.activeRouteHandler() }
          </TWBS.Col>

          {/* Tasks and active users */}
          <TWBS.Col xs={2} sm={2} md={2} lg={2} xl={2}>
            {/* TODO: Add tasks/users component */}
          </TWBS.Col>
        </TWBS.Row>
      </TWBS.Grid>
      </div>
    );
  }
});

module.exports = FreeNASWebApp;<|MERGE_RESOLUTION|>--- conflicted
+++ resolved
@@ -23,50 +23,45 @@
 var FreeNASWebApp = React.createClass({
   getInitialState: function() {
     return {
-<<<<<<< HEAD
       warningBoxIsVisible: 0,
       infoBoxIsVisible: 0,
       queueBoxIsVisible: 0
-=======
-      WarningBoxState: "hidden",
-      gridClass: "collapsed"
->>>>>>> 2efa7afc
     };
   },
 
   handleBox: function(event) {
-    //ultimate if  
+    //ultimate if
     //this.setState({ warningBoxIsVisible: ((event.currentTarget.className.indexOf("icoAlert") > -1)? ((this.state.warningBoxIsVisible) ? 0 : 1) :  0) });
 
     if(event.currentTarget.className.indexOf("icoQueue") > -1){
-      if (this.state.queueBoxIsVisible === 0){      
+      if (this.state.queueBoxIsVisible === 0){
         this.setState({ infoBoxIsVisible: 0 });
         this.setState({ warningBoxIsVisible: 0 });
         this.setState({ queueBoxIsVisible: 1 });
       }else{
-        this.setState({ queueBoxIsVisible: 0 });    
+        this.setState({ queueBoxIsVisible: 0 });
       }
     }
     if(event.currentTarget.className.indexOf("icoAlert") > -1){
-      if (this.state.warningBoxIsVisible === 0){      
+      if (this.state.warningBoxIsVisible === 0){
         this.setState({ infoBoxIsVisible: 0 });
         this.setState({ warningBoxIsVisible: 1 });
         this.setState({ queueBoxIsVisible: 0 });
       }else{
-        this.setState({ warningBoxIsVisible: 0 });    
+        this.setState({ warningBoxIsVisible: 0 });
       }
     }
     if(event.currentTarget.className.indexOf("icoInfo") > -1){
-      if (this.state.infoBoxIsVisible === 0){      
+      if (this.state.infoBoxIsVisible === 0){
         this.setState({ infoBoxIsVisible: 1 });
         this.setState({ warningBoxIsVisible: 0 });
         this.setState({ queueBoxIsVisible: 0 });
       }else{
-        this.setState({ infoBoxIsVisible: 0 });     
+        this.setState({ infoBoxIsVisible: 0 });
       }
     }
 
-    
+
   },
   menuChange: function(gClass) {
     if (gClass === "expanded")
@@ -75,7 +70,7 @@
       , { paddingLeft: "54px;" }
       , { duration: 1500,
           easing: "easeInOutBounce",
-          complete: this.setState({ gridClass: gClass }) 
+          complete: this.setState({ gridClass: gClass })
         }
       );
     }
@@ -85,12 +80,12 @@
       , { paddingLeft: "240px;" }
       , { duration: 1500,
           easing: "easeInOutBounce",
-          complete: this.setState({ gridClass: gClass }) 
+          complete: this.setState({ gridClass: gClass })
         }
       );
     }
 
-    
+
   },
 
   render: function() {
@@ -100,10 +95,10 @@
        <WarningBox isVisible = {this.state.warningBoxIsVisible} />
        <InfoBox isVisible = {this.state.infoBoxIsVisible} />
        <QueueBox isVisible = {this.state.queueBoxIsVisible} />
-      
 
 
-        <div className="userInfo">        
+
+        <div className="userInfo">
         <Icon glyph="warning" icoClass="icoAlert" icoSize="3x" warningFlag="1" onClick={this.handleBox} />
         <Icon glyph="info-circle" icoClass="icoInfo" icoSize="3x" warningFlag="2" onClick={this.handleBox} />
         <Icon glyph="list-alt" icoClass="icoQueue" icoSize="3x" warningFlag="3" onClick={this.handleBox} />
@@ -120,8 +115,8 @@
       <TWBS.MenuItem key="4">Logout</TWBS.MenuItem>
     </TWBS.SplitButton>
 
-        
-        
+
+
 
         </div>
       </div>
