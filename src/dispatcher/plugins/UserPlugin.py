#+
# Copyright 2014 iXsystems, Inc.
# All rights reserved
#
# Redistribution and use in source and binary forms, with or without
# modification, are permitted providing that the following conditions
# are met:
# 1. Redistributions of source code must retain the above copyright
#    notice, this list of conditions and the following disclaimer.
# 2. Redistributions in binary form must reproduce the above copyright
#    notice, this list of conditions and the following disclaimer in the
#    documentation and/or other materials provided with the distribution.
#
# THIS SOFTWARE IS PROVIDED BY THE AUTHOR ``AS IS'' AND ANY EXPRESS OR
# IMPLIED WARRANTIES, INCLUDING, BUT NOT LIMITED TO, THE IMPLIED
# WARRANTIES OF MERCHANTABILITY AND FITNESS FOR A PARTICULAR PURPOSE
# ARE DISCLAIMED.  IN NO EVENT SHALL THE AUTHOR BE LIABLE FOR ANY
# DIRECT, INDIRECT, INCIDENTAL, SPECIAL, EXEMPLARY, OR CONSEQUENTIAL
# DAMAGES (INCLUDING, BUT NOT LIMITED TO, PROCUREMENT OF SUBSTITUTE GOODS
# OR SERVICES; LOSS OF USE, DATA, OR PROFITS; OR BUSINESS INTERRUPTION)
# HOWEVER CAUSED AND ON ANY THEORY OF LIABILITY, WHETHER IN CONTRACT,
# STRICT LIABILITY, OR TORT (INCLUDING NEGLIGENCE OR OTHERWISE) ARISING
# IN ANY WAY OUT OF THE USE OF THIS SOFTWARE, EVEN IF ADVISED OF THE
# POSSIBILITY OF SUCH DAMAGE.
#
#####################################################################

import copy
import errno
import os
import re
<<<<<<< HEAD
from datetime import datetime
from task import Provider, Task, TaskException, TaskWarning, ValidationException, VerifyException, query
=======
from task import Provider, Task, TaskException, TaskDescription, TaskWarning, ValidationException, VerifyException, query
>>>>>>> e29d899f
from debug import AttachFile
from freenas.dispatcher.rpc import RpcException, description, accepts, returns, SchemaHelper as h, generator
from datastore import DuplicateKeyException, DatastoreException
from lib.system import SubprocessException, system
from freenas.utils import normalize, crypted_password, nt_password


EMAIL_REGEX = re.compile(r"\b[a-zA-Z0-9._%+-]+@[a-zA-Z0-9.-]*[a-zA-Z0-9]\.[a-zA-Z]{2,4}\b")


def check_unixname(name):
    """Helper method to check if a given name is a valid unix name
        1. Cannot start with dashes
        2. $ is only valid as a final character
        3. Cannot contain any of the following:  ,\t:+&#%\^()!@~\*?<>=|\\/"

    Returns: an array of errors [composed of a tuple (error code, error message)]
    """

    if not name.strip():
        yield errno.EINVAL, 'Name cannot be empty'

    if name.startswith('-'):
        yield errno.EINVAL, 'Your name cannot start with "-"'

    if name.find('$') not in (-1, len(name) - 1):
        yield errno.EINVAL, 'The character $ is only allowed as the final character'

    invalids = []
    for char in name:
        if char in ' ,\t:+&#%\^()!@~\*?<>=|\\/"' and char not in invalids:
            invalids.append(char)

    if invalids:
        yield errno.EINVAL, 'Your name contains invalid characters ({0}).'.format(''.join(invalids))


@description("Provides access to users database")
class UserProvider(Provider):
    @description("Lists users present in the system")
    @query('user')
    @generator
    def query(self, filter=None, params=None):
        return self.dispatcher.call_sync('dscached.account.query', filter, params)

    def get_profile_picture(self, uid):
        pass

    @description("Retrieve the next UID available")
    @returns(int)
    def next_uid(self, check_gid=False):
        start_uid, end_uid = self.dispatcher.configstore.get('accounts.local_uid_range')
        uid = None
        for i in range(start_uid, end_uid):
            if check_gid and self.datastore.exists('groups', ('gid', '=', i)):
                continue

            if not self.datastore.exists('users', ('uid', '=', i)):
                uid = i
                break

        if not uid:
            raise RpcException(errno.ENOSPC, 'No free UIDs available')

        return uid


@description("Provides access to groups database")
class GroupProvider(Provider):
    @description("Lists groups present in the system")
    @query('group')
    @generator
    def query(self, filter=None, params=None):
<<<<<<< HEAD
        return self.dispatcher.call_sync('dscached.group.query', filter, params)
=======
        def extend(group):
            group['members'] = [x['id'] for x in self.datastore.query(
                'users',
                ('or', (
                    ('groups', 'in', group['id']),
                    ('group', '=', group['id'])
                ))
            )]
            return group

        return self.datastore.query_stream('groups', *(filter or []), callback=extend, **(params or {}))
>>>>>>> e29d899f

    @description("Retrieve the next GID available")
    @returns(int)
    def next_gid(self):
        start_gid, end_gid = self.dispatcher.configstore.get('accounts.local_gid_range')
        gid = None
        for i in range(start_gid, end_gid):
            if not self.datastore.exists('groups', ('gid', '=', i)):
                gid = i
                break

        if not gid:
            raise RpcException(errno.ENOSPC, 'No free GIDs available')

        return gid


@description("Create an user in the system")
@accepts(h.all_of(
    h.ref('user'),
    h.required('username'),
    h.forbidden('builtin'),
    h.object(properties={'password': {'type': ['string', 'null']}}),
    h.any_of(
        h.required('password'),
        h.required('unixhash', 'smbhash'),
        h.required('password_disabled')
    )
))
class UserCreateTask(Task):
    def __init__(self, dispatcher, datastore):
        super(UserCreateTask, self).__init__(dispatcher, datastore)
        self.id = None
        self.created_group = False

    @classmethod
    def early_describe(cls):
        return "Creating user"

    def describe(self, user):
        return TaskDescription("Adding user {name}", name=user['username'])

    def verify(self, user):
        errors = ValidationException()

        for code, message in check_unixname(user['username']):
            errors.add((0, 'username'), message, code=code)

        if self.datastore.exists('users', ('username', '=', user['username'])):
            raise VerifyException(errno.EEXIST, 'User with given name already exists')

        if 'groups' in user and len(user['groups']) > 64:
            errors.add(
                (0, 'groups'),
                'User cannot belong to more than 64 auxiliary groups'
            )

        if user.get('full_name') and ':' in user['full_name']:
            errors.add((0, 'full_name'), 'The character ":" is not allowed')

        if 'email' in user:
            if not EMAIL_REGEX.match(user['email']):
                errors.add(
                    (0, 'email'),
                    "{0} is an invalid email address".format(user['email'])
                )

        if errors:
            raise errors

        return ['system']

    def run(self, user):
        if 'uid' not in user:
            # Need to get next free UID
            uid = self.dispatcher.call_sync('user.next_uid', user.get('group') is None)
        else:
            uid = user.pop('uid')

<<<<<<< HEAD
        try:
            normalize(user, {
                'builtin': False,
                'unixhash': None,
                'nthash': None,
                'password_changed_at': None,
                'full_name': 'User &',
                'shell': '/bin/sh',
                'home': '/nonexistent',
                'groups': [],
                'uid': uid,
                'attributes': {}
            })

            password = user.pop('password', None)
            if password:
                user.update({
                    'unixhash': crypted_password(password),
                    'nthash': nt_password(password),
                    'password_changed_at': datetime.utcnow()
                })
=======
        normalize(user, {
            'builtin': False,
            'unixhash': '*',
            'full_name': 'User &',
            'shell': '/bin/sh',
            'home': '/nonexistent',
            'groups': [],
            'uid': uid,
            'attributes': {}
        })

        password = user.pop('password', None)
        if password:
            user['unixhash'] = crypted_password(password)
>>>>>>> e29d899f

        if user.get('group') is None:
            try:
                result = self.join_subtasks(self.run_subtask('group.create', {
                    'gid': uid,
                    'name': user['username']
                }))
            except RpcException as err:
                raise err

            user['group'] = result[0]
            self.created_group = result[0]

        try:
            id = self.datastore.insert('users', user)
            self.id = id
            self.dispatcher.call_sync('etcd.generation.generate_group', 'accounts')
<<<<<<< HEAD
=======

            if password:
                system(
                    '/usr/local/bin/smbpasswd', '-D', '0', '-s', '-a', user['username'],
                    stdin='{0}\n{1}\n'.format(password, password)
                )

                user['smbhash'] = system('/usr/local/bin/pdbedit', '-d', '0', '-w', user['username'])[0]
                self.datastore.update('users', id, user)

>>>>>>> e29d899f
        except SubprocessException as e:
            raise TaskException(
                errno.ENXIO,
                'Could not generate samba password. stdout: {0}\nstderr: {1}'.format(e.out, e.err)
            )
        except DuplicateKeyException as e:
            raise TaskException(errno.EBADMSG, 'Cannot add user: {0}'.format(str(e)))
        except RpcException as e:
            raise TaskException(
                errno.ENXIO,
                'Cannot regenerate users file: {0}'.format(e)
            )

        volumes_root = self.dispatcher.call_sync('volume.get_volumes_root')
        if user['home'].startswith(volumes_root):
            if not os.path.exists(user['home']):
                try:
                    self.dispatcher.call_sync('volume.decode_path', user['home'])
                except RpcException as err:
                    raise TaskException(err.code, err.message)
                os.makedirs(user['home'])

            group = self.datastore.get_by_id('groups', user['group'])
            os.chown(user['home'], uid, group['gid'])
            os.chmod(user['home'], 0o755)
        elif not user['builtin'] and user['home'] not in (None, '/nonexistent'):
            raise TaskException(
                errno.ENOENT,
                "Invalid mountpoint specified for home directory: {0}.".format(user['home']) +
                " Use '{0}' instead as the mountpoint".format(volumes_root)
            )

        self.dispatcher.dispatch_event('user.changed', {
            'operation': 'create',
            'ids': [id]
        })

        return uid

    def rollback(self, user):
        if self.datastore.exists('users', ('id', '=', self.id)):
            self.datastore.delete('users', self.id)
            self.dispatcher.call_sync('etcd.generation.generate_group', 'accounts')

        if self.created_group:
            self.join_subtasks(self.run_subtask('group.delete', self.created_group))


@description("Deletes an user from the system")
@accepts(str)
class UserDeleteTask(Task):
    @classmethod
    def early_describe(cls):
        return "Deleting user"

    def describe(self, id):
        user = self.datastore.get_by_id('users', id)
        return TaskDescription("Deleting user {name}", name=user['username'] if user else id)

    def verify(self, id):
        user = self.datastore.get_by_id('users', id)

        if user is None:
            raise VerifyException(errno.ENOENT, 'User with UID {0} does not exist'.format(id))

        if user['builtin']:
            raise VerifyException(errno.EPERM, 'Cannot delete builtin user {0}'.format(user['username']))

        return ['system']

    def run(self, id):
        try:
            user = self.datastore.get_by_id('users', id)
            group = self.datastore.get_by_id('groups', user['group'])
            if group and user['uid'] == group['gid']:
                self.add_warning(TaskWarning(
                    errno.EBUSY,
                    'Group {0} ({1}) left behind, you need to delete it separately'.format(group['name'], group['gid']))
                )

            if user.get('smbhash'):
                try:
                    system('/usr/local/bin/pdbedit', '-x', user['username'])
                except SubprocessException as e:
                    pass

            self.datastore.delete('users', id)
            self.dispatcher.call_sync('etcd.generation.generate_group', 'accounts')
        except DatastoreException as e:
            raise TaskException(errno.EBADMSG, 'Cannot delete user: {0}'.format(str(e)))

        self.dispatcher.dispatch_event('user.changed', {
            'operation': 'delete',
            'ids': [id]
        })


@description('Updates an user')
@accepts(
    str,
    h.all_of(
        h.ref('user'),
        h.forbidden('builtin')
    )
)
class UserUpdateTask(Task):
    def __init__(self, dispatcher, datastore):
        super(UserUpdateTask, self).__init__(dispatcher, datastore)
        self.original_user = None

    @classmethod
    def early_describe(cls):
        return "Updating user"

    def describe(self, id, updated_fields):
        user = self.datastore.get_by_id('users', id)
        return TaskDescription("Updating user {name}", name=user['username'] if user else id)

    def verify(self, id, updated_fields):
        user = self.datastore.get_by_id('users', id)
        errors = ValidationException()

        if user is None:
            errors.add(
                (1, 'id'), "User with id: {0} does not exist".format(id), code=errno.ENOENT
            )
            raise errors

        if user.get('builtin'):
            if 'home' in updated_fields:
                errors.add(
                    (1, 'home'), "Cannot change builtin user's home directory", code=errno.EPERM
                )

            # Similarly ignore uid changes for builtin users
            if 'uid' in updated_fields:
                errors.add((1, 'uid'), "Cannot change builtin user's UID", code=errno.EPERM)

            if 'username' in updated_fields:
                errors.add(
                    (1, 'username'), "Cannot change builtin user's username", code=errno.EPERM
                )

            if 'locked' in updated_fields:
                errors.add(
                    (1, 'locked'), "Cannot change builtin user's locked flag", code=errno.EPERM
                )

        if updated_fields.get('full_name') and ':' in updated_fields['full_name']:
            errors.add((1, 'full_name'), 'The character ":" is not allowed')

        if 'groups' in updated_fields and len(updated_fields['groups']) > 64:
            errors.add((1, 'groups'), 'User cannot belong to more than 64 auxiliary groups')

        if 'username' in updated_fields:
            if self.datastore.exists('users', ('username', '=', updated_fields['username']), ('id', '!=', id)):
                errors.add((1, 'username'), 'Different user with given name already exists')

            for code, message in check_unixname(updated_fields['username']):
                errors.add((1, 'username'), message, code=code)

        if updated_fields.get('email'):
            if not EMAIL_REGEX.match(updated_fields['email']):
                errors.add(
                    (1, 'email'),
                    "{0} is an invalid email address".format(updated_fields['email'])
                )

        if errors:
            raise errors

        return ['system']

    def run(self, id, updated_fields):
        try:
            user = self.datastore.get_by_id('users', id)
            if not user:
                raise TaskException(errno.ENOENT, 'User {0} not found'.format(id))

            self.original_user = copy.deepcopy(user)

            home_before = user.get('home')
            user.update(updated_fields)

            password = user.pop('password', None)
            if password:
                user.update({
                    'unixhash': crypted_password(password),
                    'nthash': nt_password(password),
                    'password_changed_at': datetime.utcnow()
                })

            self.datastore.update('users', user['id'], user)
            self.dispatcher.call_sync('etcd.generation.generate_group', 'accounts')
<<<<<<< HEAD
=======

            if password:
                system(
                    '/usr/local/bin/smbpasswd', '-D', '0', '-s', '-a', user['username'],
                    stdin='{0}\n{1}\n'.format(password, password)
                )
                user['smbhash'] = system('/usr/local/bin/pdbedit', '-d', '0', '-w', user['username'])[0]
                self.datastore.update('users', id, user)

>>>>>>> e29d899f
        except SubprocessException as e:
            raise TaskException(
                errno.ENXIO,
                'Could not generate samba password. stdout: {0}\nstderr: {1}'.format(e.out, e.err))
        except DatastoreException as e:
            raise TaskException(errno.EBADMSG, 'Cannot update user: {0}'.format(str(e)))
        except RpcException as e:
            raise TaskException(e.code, 'Cannot regenerate users file: {0}'.format(e.message))

        volumes_root = self.dispatcher.call_sync('volume.get_volumes_root')
        if user['home'].startswith(volumes_root):
            group = self.datastore.get_by_id('groups', user['group'])
            if not os.path.exists(user['home']):
                try:
                    self.dispatcher.call_sync('volume.decode_path', user['home'])
                except RpcException as err:
                    raise TaskException(err.code, err.message)
                if (home_before != '/nonexistent' and home_before != user['home']
                   and os.path.exists(home_before)):
                    system('mv', home_before, user['home'])
                else:
                    os.makedirs(user['home'])
                    os.chown(user['home'], user['uid'], group['gid'])
                    os.chmod(user['home'], 0o755)
            elif user['home'] != home_before:
                os.chown(user['home'], user['uid'], group['gid'])
                os.chmod(user['home'], 0o755)
        elif not user['builtin'] and user['home'] not in (None, '/nonexistent'):
            raise TaskException(
                errno.ENOENT,
                "Invalid mountpoint specified for home directory: {0}. ".format(user['home']) +
                "Use '{0}' instead as the mountpoint".format(volumes_root)
            )

        self.dispatcher.dispatch_event('user.changed', {
            'operation': 'update',
            'ids': [user['id']]
        })

    def rollback(self, uid, updated_fields):
        user = self.original_user
        self.datastore.update('users', uid, user)
        self.dispatcher.call_sync('etcd.generation.generate_group', 'accounts')


@description("Creates a group")
@accepts(h.all_of(
    h.ref('group'),
    h.required('name'),
    h.forbidden('builtin')
))
class GroupCreateTask(Task):
    @classmethod
    def early_describe(cls):
        return "Creating group"

    def describe(self, group):
        return TaskDescription("Adding group {name}", name=group['name'])

    def verify(self, group):
        errors = ValidationException()

        for code, message in check_unixname(group['name']):
            errors.add((0, 'name'), message, code=code)

        if self.datastore.exists('groups', ('name', '=', group['name'])):
            errors.add(
                (0, "name"),
                'Group {0} already exists'.format(group['name']),
                code=errno.EEXIST
            )

        if 'gid' in group and self.datastore.exists('groups', ('gid', '=', group['gid'])):
            errors.add(
                (0, "gid"),
                'Group with GID {0} already exists'.format(group['gid']),
                code=errno.EEXIST
            )

        if errors:
            raise errors

        return ['system']

    def run(self, group):
        if 'gid' not in group:
            # Need to get next free GID
            gid = self.dispatcher.call_sync('group.next_gid')
        else:
            gid = group.pop('gid')

        try:
            group['builtin'] = False
            group['gid'] = gid
            group.setdefault('sudo', False)
            gid = self.datastore.insert('groups', group)
            self.dispatcher.call_sync('etcd.generation.generate_group', 'accounts')
        except DatastoreException as e:
            raise TaskException(errno.EBADMSG, 'Cannot add group: {0}'.format(str(e)))
        except RpcException as e:
            raise TaskException(e.code, 'Cannot regenerate groups file: {0}'.format(e.message))

        self.dispatcher.dispatch_event('group.changed', {
            'operation': 'create',
            'ids': [gid]
        })

        return gid


@description("Updates a group")
@accepts(
    str,
    h.all_of(
        h.ref('group'),
        h.forbidden('builtin')
    )
)
class GroupUpdateTask(Task):
    @classmethod
    def early_describe(cls):
        return "Updating group"

    def describe(self, id, updated_fields):
        group = self.datastore.get_by_id('groups', id)
        return TaskDescription("Updating group {name}", name=group['name'] if group else id)

    def verify(self, id, updated_fields):
        errors = ValidationException()

        if 'name' in updated_fields:
            for code, message in check_unixname(updated_fields['name']):
                errors.add((1, 'name'), message, code=code)

            # Check if there is another group with same name being renamed to
            if self.datastore.exists('groups', ('name', '=', updated_fields['name']), ('id', '!=', id)):
                errors.add(
                    (1, "name"),
                    'Group {0} already exists'.format(updated_fields['name']),
                    code=errno.EEXIST
                )

        if errors:
            raise errors

        return ['system']

    def run(self, id, updated_fields):
        try:
            group = self.datastore.get_by_id('groups', id)
            if group is None:
                raise TaskException(errno.ENOENT, 'Group {0} does not exist'.format(id))

            group.update(updated_fields)
            self.datastore.update('groups', id, group)
            self.dispatcher.call_sync('etcd.generation.generate_group', 'accounts')
        except DatastoreException as e:
            raise TaskException(errno.EBADMSG, 'Cannot update group: {0}'.format(str(e)))
        except RpcException as e:
            raise TaskException(e.code, 'Cannot regenerate groups file: {0}'.format(e.message))

        self.dispatcher.dispatch_event('group.changed', {
            'operation': 'update',
            'ids': [id]
        })


@description("Deletes a group")
@accepts(str)
class GroupDeleteTask(Task):
    @classmethod
    def early_describe(cls):
        return "Deleting group"

    def describe(self, id):
        group = self.datastore.get_by_id('groups', id)
        return TaskDescription("Deleting group {name}", name=group['name'] if group else id)

    def verify(self, id):
        # Check if group exists
        group = self.datastore.get_by_id('groups', id)
        if group is None:
            raise VerifyException(errno.ENOENT, 'Group with given ID does not exist')

        if group['builtin'] is True:
            raise VerifyException(
                errno.EINVAL, 'Group {0} is built-in and can not be deleted'.format(group['name']))

        return ['system']

    def run(self, id):
        try:
            group = self.datastore.get_by_id('groups', id)

            # Remove group from users
            for i in self.datastore.query('users', ('groups', 'in', group['gid'])):
                i['groups'].remove(id)
                self.datastore.update('users', i['id'], i)

            self.datastore.delete('groups', id)
            self.dispatcher.call_sync('etcd.generation.generate_group', 'accounts')
        except DatastoreException as e:
            raise TaskException(errno.EBADMSG, 'Cannot delete group: {0}'.format(str(e)))
        except RpcException as e:
            raise TaskException(errno.ENXIO, 'Cannot regenerate config files')

        self.dispatcher.dispatch_event('group.changed', {
            'operation': 'delete',
            'ids': [id]
        })


def collect_debug(dispatcher):
    yield AttachFile('passwd', '/etc/passwd')
    yield AttachFile('group', '/etc/group')


def _init(dispatcher, plugin):
    # Register definitions for objects used
    plugin.register_schema_definition('user', {
        'type': 'object',
        'properties': {
            'id': {'type': 'string'},
            'sid': {'type': 'string'},
            'uid': {
                'type': 'integer',
                'minimum': 0,
                'maximum': 4294967295
            },
            'builtin': {'type': 'boolean', 'readOnly': True},
            'username': {'type': 'string'},
            'full_name': {'type': ['string', 'null']},
            'email': {
                'oneOf': [
                    {'$ref': 'email'},
                    {'type': 'null'}
                ]
            },
            'locked': {'type': 'boolean'},
            'sudo': {'type': 'boolean'},
            'password_disabled': {'type': 'boolean'},
            'passowrd_changed_at': {
                'oneOf': [
                    {'type': 'null'},
                    {'$ref': 'iso-datetime'}
                ]
            },
            'group': {'type': ['string', 'null']},
            'shell': {'type': 'string'},
            'home': {'type': 'string'},
            'password': {'type': ['string', 'null']},
            'unixhash': {'type': ['string', 'null']},
            'lmhash': {'type': ['string', 'null']},
            'nthash': {'type': ['string', 'null']},
            'sshpubkey': {'type': ['string', 'null']},
            'attributes': {'type': 'object'},
            'groups': {
                'type': 'array',
                'items': {
                    'type': 'string'
                }
            },
            'origin': {
                'directory': {'type': 'string'},
            }
        },
        'additionalProperties': False,
    })

    plugin.register_schema_definition('group', {
        'type': 'object',
        'properties': {
            'id': {'type': 'string'},
            'gid': {
                'type': 'integer',
                'minimum': 0,
                'maximum': 4294967295
            },
            'builtin': {'type': 'boolean', 'readOnly': True},
            'name': {'type': 'string'},
            'sudo': {'type': 'boolean'},
            'members': {
                'type': 'array',
                'readOnly': True,
                'items': {'type': 'string'}
            }
        },
        'additionalProperties': False,
    })

    # Register provider for querying accounts and groups data
    plugin.register_provider('user', UserProvider)
    plugin.register_provider('group', GroupProvider)

    # Register task handlers
    plugin.register_task_handler('user.create', UserCreateTask)
    plugin.register_task_handler('user.update', UserUpdateTask)
    plugin.register_task_handler('user.delete', UserDeleteTask)
    plugin.register_task_handler('group.create', GroupCreateTask)
    plugin.register_task_handler('group.update', GroupUpdateTask)
    plugin.register_task_handler('group.delete', GroupDeleteTask)

    # Register event types
    plugin.register_event_type('user.changed')
    plugin.register_event_type('group.changed')

    # Register debug hook
    plugin.register_debug_hook(collect_debug)<|MERGE_RESOLUTION|>--- conflicted
+++ resolved
@@ -29,12 +29,8 @@
 import errno
 import os
 import re
-<<<<<<< HEAD
 from datetime import datetime
 from task import Provider, Task, TaskException, TaskWarning, ValidationException, VerifyException, query
-=======
-from task import Provider, Task, TaskException, TaskDescription, TaskWarning, ValidationException, VerifyException, query
->>>>>>> e29d899f
 from debug import AttachFile
 from freenas.dispatcher.rpc import RpcException, description, accepts, returns, SchemaHelper as h, generator
 from datastore import DuplicateKeyException, DatastoreException
@@ -108,21 +104,7 @@
     @query('group')
     @generator
     def query(self, filter=None, params=None):
-<<<<<<< HEAD
         return self.dispatcher.call_sync('dscached.group.query', filter, params)
-=======
-        def extend(group):
-            group['members'] = [x['id'] for x in self.datastore.query(
-                'users',
-                ('or', (
-                    ('groups', 'in', group['id']),
-                    ('group', '=', group['id'])
-                ))
-            )]
-            return group
-
-        return self.datastore.query_stream('groups', *(filter or []), callback=extend, **(params or {}))
->>>>>>> e29d899f
 
     @description("Retrieve the next GID available")
     @returns(int)
@@ -202,7 +184,6 @@
         else:
             uid = user.pop('uid')
 
-<<<<<<< HEAD
         try:
             normalize(user, {
                 'builtin': False,
@@ -224,22 +205,6 @@
                     'nthash': nt_password(password),
                     'password_changed_at': datetime.utcnow()
                 })
-=======
-        normalize(user, {
-            'builtin': False,
-            'unixhash': '*',
-            'full_name': 'User &',
-            'shell': '/bin/sh',
-            'home': '/nonexistent',
-            'groups': [],
-            'uid': uid,
-            'attributes': {}
-        })
-
-        password = user.pop('password', None)
-        if password:
-            user['unixhash'] = crypted_password(password)
->>>>>>> e29d899f
 
         if user.get('group') is None:
             try:
@@ -257,19 +222,6 @@
             id = self.datastore.insert('users', user)
             self.id = id
             self.dispatcher.call_sync('etcd.generation.generate_group', 'accounts')
-<<<<<<< HEAD
-=======
-
-            if password:
-                system(
-                    '/usr/local/bin/smbpasswd', '-D', '0', '-s', '-a', user['username'],
-                    stdin='{0}\n{1}\n'.format(password, password)
-                )
-
-                user['smbhash'] = system('/usr/local/bin/pdbedit', '-d', '0', '-w', user['username'])[0]
-                self.datastore.update('users', id, user)
-
->>>>>>> e29d899f
         except SubprocessException as e:
             raise TaskException(
                 errno.ENXIO,
@@ -464,18 +416,6 @@
 
             self.datastore.update('users', user['id'], user)
             self.dispatcher.call_sync('etcd.generation.generate_group', 'accounts')
-<<<<<<< HEAD
-=======
-
-            if password:
-                system(
-                    '/usr/local/bin/smbpasswd', '-D', '0', '-s', '-a', user['username'],
-                    stdin='{0}\n{1}\n'.format(password, password)
-                )
-                user['smbhash'] = system('/usr/local/bin/pdbedit', '-d', '0', '-w', user['username'])[0]
-                self.datastore.update('users', id, user)
-
->>>>>>> e29d899f
         except SubprocessException as e:
             raise TaskException(
                 errno.ENXIO,
