#
# Copyright 2016 iXsystems, Inc.
# All rights reserved
#
# Redistribution and use in source and binary forms, with or without
# modification, are permitted providing that the following conditions
# are met:
# 1. Redistributions of source code must retain the above copyright
#    notice, this list of conditions and the following disclaimer.
# 2. Redistributions in binary form must reproduce the above copyright
#    notice, this list of conditions and the following disclaimer in the
#    documentation and/or other materials provided with the distribution.
#
# THIS SOFTWARE IS PROVIDED BY THE AUTHOR ``AS IS'' AND ANY EXPRESS OR
# IMPLIED WARRANTIES, INCLUDING, BUT NOT LIMITED TO, THE IMPLIED
# WARRANTIES OF MERCHANTABILITY AND FITNESS FOR A PARTICULAR PURPOSE
# ARE DISCLAIMED.  IN NO EVENT SHALL THE AUTHOR BE LIABLE FOR ANY
# DIRECT, INDIRECT, INCIDENTAL, SPECIAL, EXEMPLARY, OR CONSEQUENTIAL
# DAMAGES (INCLUDING, BUT NOT LIMITED TO, PROCUREMENT OF SUBSTITUTE GOODS
# OR SERVICES; LOSS OF USE, DATA, OR PROFITS; OR BUSINESS INTERRUPTION)
# HOWEVER CAUSED AND ON ANY THEORY OF LIABILITY, WHETHER IN CONTRACT,
# STRICT LIABILITY, OR TORT (INCLUDING NEGLIGENCE OR OTHERWISE) ARISING
# IN ANY WAY OUT OF THE USE OF THIS SOFTWARE, EVEN IF ADVISED OF THE
# POSSIBILITY OF SUCH DAMAGE.
#
#####################################################################

import copy
import errno
import gevent
import dockerfile_parse
import dockerhub
import logging
import requests
from gevent.lock import RLock
from gevent.queue import Queue
from resources import Resource
from datetime import datetime, timedelta
from task import Provider, Task, ProgressTask, TaskDescription, TaskException, query, TaskWarning, VerifyException
from cache import EventCacheStore, CacheStore
from datastore.config import ConfigNode
from freenas.utils import normalize, query as q, first_or_default, exclude
from freenas.utils.decorators import throttle
from freenas.dispatcher.rpc import generator, accepts, returns, SchemaHelper as h, RpcException, description, private
from freenas.dispatcher.jsonenc import loads, dumps
from debug import AttachData

logger = logging.getLogger(__name__)
collections = None
images = None
containers_state = None

CONTAINERS_QUERY = 'containerd.docker.query_containers'
NETWORKS_QUERY = 'containerd.docker.query_networks'
IMAGES_QUERY = 'containerd.docker.query_images'

dockerfile_parser_logger = logging.getLogger('dockerfile_parse.parser')
dockerfile_parser_logger.setLevel(logging.ERROR)
logging.getLogger('requests').setLevel(logging.WARNING)
logging.getLogger('urllib').setLevel(logging.WARNING)

docker_names_pattern = '^[a-zA-Z0-9._-]*$'


@description('Provides information about Docker configuration')
class DockerConfigProvider(Provider):
    @description('Returns Docker general configuration')
    @returns(h.ref('DockerConfig'))
    def get_config(self):
        return ConfigNode('container.docker', self.configstore).__getstate__()


@description('Provides information about Docker container hosts')
class DockerHostProvider(Provider):
    @description('Returns current status of Docker hosts')
    @query('DockerHost')
    @generator
    def query(self, filter=None, params=None):
        def extend(obj):
            ret = {
                'id': obj['id'],
                'name': obj['name'],
                'state': 'DOWN',
                'status': None
            }

            try:
                ret['status'] = self.dispatcher.call_sync('containerd.docker.get_host_status', obj['id'])
                ret['state'] = 'UP'
            except RpcException:
                pass

            return ret

        with self.dispatcher.get_lock('vms'):
            results = self.datastore.query_stream('vms', ('config.docker_host', '=', True), callback=extend)
        return q.query(results, *(filter or []), stream=True, **(params or {}))


@description('Provides information about Docker containers')
class DockerContainerProvider(Provider):
    @description('Returns current status of Docker containers')
    @query('DockerContainer')
    @generator
    def query(self, filter=None, params=None):

        def extend(obj, hosts):
            obj.update(containers_state.get(obj['id'], {'running': False}))
            obj.update({
                'reachable': obj['host'] in hosts,
                'hub_url': 'https://hub.docker.com/r/{0}'.format(obj['image'].split(':')[0])
            })
            return obj

        reachable_hosts = list(self.dispatcher.call_sync('docker.host.query', [('state', '=', 'UP')], {'select': 'id'}))

        return q.query(
            self.datastore.query_stream('docker.containers', callback=lambda o: extend(o, reachable_hosts)),
            *(filter or []),
            stream=True,
            **(params or {})
        )

    @description('Requests authorization token for a container console')
    @accepts(str)
    @returns(str)
    def request_serial_console(self, id):
        return self.dispatcher.call_sync('containerd.console.request_console', id)

    @description('Creates a new process inside of a container')
    @accepts(str, str)
    @returns(str)
    def create_exec(self, id, command):
        return self.dispatcher.call_sync('containerd.docker.create_exec', id, command)

    @description('Requests interactive console\'s id')
    @accepts(str)
    @returns(str)
    def request_interactive_console(self, id):
        container = self.dispatcher.call_sync('docker.container.query', [('id', '=', id)], {'single': True})
        if not container:
            raise RpcException(errno.ENOENT, 'Container {0} not found'.format(id))

        if container['interactive']:
            return id
        else:
            return self.dispatcher.call_sync('docker.container.create_exec', id, '/bin/sh')


@description('Provides information about Docker networks')
class DockerNetworkProvider(Provider):
    @description('Returns information about Docker networks')
    @query('DockerNetwork')
    @generator
    def query(self, filter=None, params=None):
        hide_builtin_networks = [('name', 'nin', ('bridge', 'external'))]
        if filter:
            filter.extend(hide_builtin_networks)
        else:
            filter = hide_builtin_networks

        return q.query(
            self.datastore.query_stream('docker.networks'),
            *(filter or []),
            stream=True,
            **(params or {})
        )


@description('Provides information about Docker container images')
class DockerImagesProvider(Provider):
    def __init__(self):
        self.throttle_period = timedelta(
            seconds=0, minutes=0, hours=1
        )
        self.collection_cache_lifetime = timedelta(
            seconds=0, minutes=0, hours=24
        )
        self.update_collection_lock = RLock()

    @description('Returns current status of cached Docker container images')
    @query('DockerImage')
    @generator
    def query(self, filter=None, params=None):
        return images.query(*(filter or []), stream=True, **(params or {}))

    @description('Returns a result of searching Docker Hub for a specified term - part of image name')
    @accepts(str)
    @returns(h.array(h.ref('DockerHubImage')))
    @generator
    def search(self, term):
        parser = dockerfile_parse.DockerfileParser()

        with dockerhub.DockerHub() as hub:
            for i in hub.search(term):
                presets = None
                icon = None

                if i['is_automated']:
                    # Fetch dockerfile
                    try:
                        parser.content = hub.get_dockerfile(i['repo_name'])
                        presets = self.dispatcher.call_sync('containerd.docker.labels_to_presets', parser.labels)
                    except:
                        pass

                yield {
                    'name': i['repo_name'],
                    'description': i['short_description'],
                    'star_count': i['star_count'],
                    'pull_count': i['pull_count'],
                    'icon': icon,
                    'presets': presets
                }

    @description('Returns a list of docker images from a given collection')
<<<<<<< HEAD
    @returns(h.array(h.ref('DockerHubImage')))
    @accepts(str)
=======
    @returns(h.array(h.ref('docker-hub-image')))
    @accepts(str, bool)
>>>>>>> edb5b616
    @generator
    def get_collection_images(self, collection='freenas', force=False):
        def update_collection(c, q):
            parser = dockerfile_parse.DockerfileParser()
            items = []

            with dockerhub.DockerHub() as hub:
                with self.update_collection_lock:
                    try:
                        for i in hub.get_repositories(c):
                            presets = None
                            icon = None
                            repo_name = '{0}/{1}'.format(i['user'], i['name'])

                            if i['is_automated']:
                                # Fetch dockerfile
                                try:
                                    parser.content = hub.get_dockerfile(repo_name)
                                    presets = self.dispatcher.call_sync(
                                        'containerd.docker.labels_to_presets',
                                        parser.labels
                                    )
                                except:
                                    pass

                            item = {
                                'name': repo_name,
                                'description': i['description'],
                                'star_count': i['star_count'],
                                'pull_count': i['pull_count'],
                                'icon': icon,
                                'presets': presets,
                                'version': '0' if not presets else presets.get('version', '0')
                            }
                            items.append(item)
                            q.put(item)
                    except TimeoutError as e:
                        raise RpcException(errno.ETIMEDOUT, e)
                    except ConnectionError as e:
                        raise RpcException(errno.ECONNABORTED, e)
                    finally:
                        q.put(StopIteration)

                    collections.put(c, {
                        'update_time': datetime.now(),
                        'items': items
                    })

        outdated_collections = []
        now = datetime.now()
        for k, v in collections.itervalid():
            time_since_last_update = now - v['update_time']
            if time_since_last_update > self.collection_cache_lifetime:
                outdated_collections.append(k)

        collections.remove_many(outdated_collections)

        collection_data = collections.get(collection, {})
        time_since_last_update = now - collection_data.get('update_time', now)

        if force or not collections.is_valid(collection) or time_since_last_update > self.throttle_period:
            queue = Queue()
            gevent.spawn(update_collection, collection, queue)
            for i in queue:
                yield i
        else:
            collection_data = collections.get(collection)
            for i in collection_data['items']:
                yield i

    @description('Returns a full description of specified Docker container image')
    @accepts(str)
    @returns(str)
    def readme(self, repo_name):
        with dockerhub.DockerHub() as hub:
            try:
                return hub.get_repository(repo_name).get('full_description')
            except ValueError:
                return None


@description('Provides information about cached Docker container collections')
class DockerCollectionProvider(Provider):
    @description('Returns current status of cached Docker container collections')
    @query('DockerCollection')
    @generator
    def full_query(self, filter=None, params=None):
        id_filters = []
        if filter:
            for f in filter:
                if f[0] == 'id':
                    id_filters.append(f)

        if not id_filters:
            raise RpcException(errno.EINVAL, 'Collection entries have to be filtered by id')

        results = list(self.dispatcher.call_sync('docker.collection.query', id_filters))

        for r in results:
            r['images'] = list(self.dispatcher.call_sync('docker.collection.get_entries', r['id']))

        return q.query(results, *(filter or []), stream=True, **(params or {}))

    @description('Returns current status of cached Docker container collections without image entries')
    @query('DockerCollection')
    @generator
    def query(self, filter=None, params=None):
        return self.datastore.query_stream(
            'docker.collections', *(filter or []), **(params or {})
        )

    @description('Returns a list of Docker images related to a saved collection')
    @returns(h.array(h.ref('DockerHubImage')))
    @accepts(str)
    @generator
    def get_entries(self, id):
        collection = self.dispatcher.call_sync('docker.collection.query', [('id', '=', id)], {'single': True})
        if not collection:
            raise RpcException(errno.ENOENT, 'Collection {0} not found'.format(id))

        for i in self.dispatcher.call_sync('docker.image.get_collection_images', collection['collection'], timeout=300):
            if collection['match_expr'] in i['name']:
                yield i


class DockerBaseTask(ProgressTask):
    def get_default_host(self, progress_cb=None):
        if progress_cb:
            progress_cb(0, '')
        hostid = self.dispatcher.call_sync('docker.config.get_config').get('default_host')
        if not hostid:
            hostid = self.datastore.query(
                'vms',
                ('config.docker_host', '=', True),
                single=True,
                select='id'
            )
            if hostid:
                self.run_subtask_sync('docker.config.update', {'default_host': hostid})
                return hostid

            host_name = 'docker_host_' + str(self.dispatcher.call_sync(
                'vm.query', [('name', '~', 'docker_host_')], {'count': True}
            ))

            biggest_volume = self.dispatcher.call_sync(
                'volume.query',
                [('status', '=', 'ONLINE')],
                {'sort': ['-properties.size.parsed'], 'single': True, 'select': 'id'}
            )
            if not biggest_volume:
                raise TaskException(
                    errno.ENOENT,
                    'There are no healthy online pools available. Docker host could not be created.'
                )

            self.run_subtask_sync(
                'vm.create', {
                    'name': host_name,
                    'template': {'name': 'boot2docker'},
                    'target': biggest_volume
                },
                progress_callback=progress_cb
            )

            hostid = self.dispatcher.call_sync(
                'vm.query',
                [('name', '=', host_name)],
                {'single': True, 'select': 'id'}
            )

            self.run_subtask_sync('vm.start', hostid)

        if progress_cb:
            progress_cb(100, 'Found default Docker host')
        return hostid

    def check_host_state(self, hostid):
        host = self.dispatcher.call_sync(
            'docker.host.query',
            [('id', '=', hostid)],
            {'single': True},
            timeout=300
        )

        if not host:
            raise TaskException(errno.ENOENT, 'Docker host {0} does not exist'.format(hostid))

        if host['state'] == 'DOWN':
            raise TaskException(errno.EHOSTDOWN, 'Docker host {0} is down'.format(host['name']))

    def get_container_name_and_vm_name(self, id):
        host_id, name = self.dispatcher.call_sync(
            'docker.container.query',
            [('id', '=', id)],
            {'single': True, 'select': ('host', 'names.0')}
        )
        host_name = self.dispatcher.call_sync(
            'vm.query',
            [('id', '=', host_id)],
            {'single': True, 'select': 'name'}
        )

        return name, host_name

    def get_network_name_and_vm_name(self, id):
        host_id, name = self.dispatcher.call_sync(
            'docker.network.query',
            [('id', '=', id)],
            {'single': True, 'select': ('host', 'name')}
        )
        host_name = self.dispatcher.call_sync(
            'vm.query',
            [('id', '=', host_id)],
            {'single': True, 'select': 'name'}
        )

        return name, host_name


@description('Updates Docker general configuration settings')
@accepts(h.ref('DockerConfig'))
class DockerUpdateTask(Task):
    @classmethod
    def early_describe(cls):
        return 'Updating Docker global configuration'

    def describe(self, container):
        return TaskDescription('Updating Docker global configuration')

    def verify(self, updated_params):
        return ['docker']

    def run(self, updated_params):
        if 'default_collection' in updated_params:
            if not self.datastore.exists('docker.collections', ('id', '=', updated_params['default_collection'])):
                raise TaskException(
                    errno.ENOENT,
                    'Containers collection {0} does not exist'.format(updated_params['default_collection'])
                )

        node = ConfigNode('container.docker', self.configstore)
        node.update(updated_params)
        state = node.__getstate__()
        if 'api_forwarding' in updated_params:
            try:
                if state['api_forwarding_enable']:
                    self.dispatcher.call_sync('containerd.docker.set_api_forwarding', state['api_forwarding'])
                else:
                    self.dispatcher.call_sync('containerd.docker.set_api_forwarding', None)
            except RpcException as err:
                self.add_warning(
                    TaskWarning(err.code, err.message)
                )


@description('Creates a Docker container')
@accepts(h.all_of(
    h.ref('DockerContainer'),
    h.required('names', 'image')
))
class DockerContainerCreateTask(DockerBaseTask):
    @classmethod
    def early_describe(cls):
        return 'Creating a Docker container'

    def describe(self, container):
        return TaskDescription('Creating Docker container {name}', name=container['names'][0])

    def verify(self, container):
        host = self.datastore.get_by_id('vms', container.get('host')) or {}
        hostname = host.get('name')

        for v in container.get('volumes', []):
            if v.get('source') and v['source'] != 'HOST' and v['host_path'].startswith('/mnt'):
                raise VerifyException(
                    errno.EINVAL,
                    '{0} is living inside /mnt, but its source is a {1} path'.format(
                        v['host_path'], v['source'].lower()
                    )
                )

        bridge = container.get('bridge')
        if bridge.get('enable') and not (bridge.get('dhcp') or bridge.get('address')):
            raise VerifyException(
                errno.EINVAL,
                'Either dhcp or static address must be selected for bridged container'
            )

        if hostname:
            return ['docker:{0}'.format(hostname)]
        else:
            return ['docker']

    def run(self, container):
        if self.datastore.exists('docker.containers', ('names.0', '=', container['names'][0])):
            raise TaskException(errno.EEXIST, 'Docker container {0} already exists'.format(container['names'][0]))

        self.set_progress(0, 'Checking Docker host state')
        normalize(container, {
            'hostname': None,
            'memory_limit': None,
            'volumes': [],
            'ports': [],
            'expose_ports': False,
            'autostart': False,
            'command': [],
            'environment': [],
            'interactive': False,
            'privileged': False,
            'capabilities_add': [],
            'capabilities_drop': [],
            'networks': [],
        })

        for id in container.get('networks'):
            if not self.dispatcher.call_sync('docker.network.query', [('id', '=', id)], {'count': True}):
                raise TaskException(errno.EEXIST, 'Docker network {0} does not exist'.format(id))

        if not container.get('host'):
            container['host'] = self.get_default_host(
                lambda p, m, e=None: self.chunk_progress(0, 30, 'Looking for default Docker host:', p, m, e)
            )

        self.check_host_state(container['host'])

        self.set_progress(30, 'Pulling container {0} image'.format(container['image']))

        image = self.dispatcher.call_sync(
            'docker.image.query',
            [('hosts', 'contains', container['host']), ('names', 'contains', container['image'])],
            {'single': True}
        )

        if not image:
            image = container['image']
            if ':' not in image:
                image += ':latest'

            self.run_subtask_sync(
                'docker.image.pull',
                image,
                container['host'],
                progress_callback=lambda p, m, e=None: self.chunk_progress(
                    30, 90, 'Pulling container {0} image:'.format(image), p, m, e
                )
            )

        container['name'] = container['names'][0]

        self.set_progress(90, 'Creating container {0}'.format(container['name']))

        def match_fn(args):
            if args['operation'] == 'create':
                return self.dispatcher.call_sync(
                    'docker.container.query',
                    [('id', 'in', args['ids']), ('names.0', '=', container['name'])],
                    {'single': True}
                )
            else:
                return False

        self.dispatcher.exec_and_wait_for_event(
            'docker.container.changed',
            match_fn,
            lambda: self.dispatcher.call_sync('containerd.docker.create_container', container, timeout=100),
            600
        )

        if container.get('networks'):
            self.set_progress(95, 'Connecting to networks')
            contid = self.dispatcher.call_sync(
                'docker.container.query',
                [('name', '=', container.get('name'))],
                {'select': 'id', 'single': True}
            )
            for netid in container.get('networks'):
                self.run_subtask_sync('docker.network.connect', [contid], netid)

        self.set_progress(100, 'Finished')


@description('Updates a Docker container')
@accepts(str, h.ref('docker-container'))
class DockerContainerUpdateTask(DockerBaseTask):
    @classmethod
    def early_describe(cls):
        return 'Updating a Docker container'

    def describe(self, id, updated_fields):
        container = self.datastore.get_by_id('docker.containers', id)
        return TaskDescription('Updating Docker container {name}', name=q.get(container, 'names.0', ''))

    def verify(self, id, updated_fields):
        container = self.datastore.get_by_id('docker.containers', id) or {}
        host = self.datastore.get_by_id('vms', container.get('host')) or {}
        hostname = host.get('name')

        for v in updated_fields.get('volumes', []):
            if v.get('source') and v['source'] != 'HOST' and v['host_path'].startswith('/mnt'):
                raise VerifyException(
                    errno.EINVAL,
                    '{0} is living inside /mnt, but its source is a {1} path'.format(
                        v['host_path'], v['source'].lower()
                    )
                )

        bridge = updated_fields.get('bridge', {})
        if bridge.get('enable') and not (bridge.get('dhcp') or bridge.get('address')):
            raise VerifyException(
                errno.EINVAL,
                'Either dhcp or static address must be selected for bridged container'
            )

        if 'running' in updated_fields:
            raise VerifyException(errno.EINVAL, 'Running parameter cannot be set')

        if 'health' in updated_fields:
            raise VerifyException(errno.EINVAL, 'Health parameter cannot be set')

        if 'web_ui_url' in updated_fields:
            raise VerifyException(errno.EINVAL, 'Web UI URL cannot be set')

        if hostname:
            return ['docker:{0}'.format(hostname)]
        else:
            return ['docker']

    def run(self, id, updated_fields):
        if not self.datastore.exists('docker.containers', ('id', '=', id)):
            raise TaskException(errno.ENOENT, 'Docker container {0} does not exist'.format(id))

        container = self.dispatcher.call_sync('docker.container.query', [('id', '=', id)], {'single': True})

        container.update(updated_fields)

        self.set_progress(0, 'Deleting old container')
        self.run_subtask_sync(
            'docker.container.delete',
            id,
            progress_callback=lambda p, m, e: self.chunk_progress(0, 50, 'Deleting the old container:', p, m, e)
        )
        self.run_subtask_sync(
            'docker.container.create',
            container,
            progress_callback=lambda p, m, e: self.chunk_progress(50, 100, 'Recreating the container', p, m, e)
        )


@description('Deletes a Docker container')
@accepts(str)
class DockerContainerDeleteTask(DockerBaseTask):
    @classmethod
    def early_describe(cls):
        return 'Deleting a Docker container'

    def describe(self, id):
        name = self.dispatcher.call_sync(
            'docker.container.query', [('id', '=', id)], {'single': True, 'select': 'names.0'}
        )
        return TaskDescription('Deleting Docker container {name}', name=name or id)

    def verify(self, id):
        hostname = None
        try:
            hostname = self.dispatcher.call_sync('containerd.docker.host_name_by_container_id', id)
        except RpcException:
            pass

        if hostname:
            return ['docker:{0}'.format(hostname)]
        else:
            return ['docker']

    def run(self, id):
        if not self.datastore.exists('docker.containers', ('id', '=', id)):
            raise TaskException(errno.ENOENT, 'Docker container {0} does not exist'.format(id))

        try:
            self.dispatcher.call_sync('containerd.docker.host_name_by_container_id', id)
        except RpcException:
            name, host_name = self.get_container_name_and_vm_name(id)

            self.datastore.delete('docker.containers', id)
            self.dispatcher.dispatch_event('docker.container.changed', {
                'operation': 'delete',
                'ids': [id]
            })

            self.add_warning(TaskWarning(
                errno.EACCES,
                'Cannot access Docker Host {0}. Container {1} was deleted from the local cache only.'.format(
                    host_name or '',
                    name
                )
            ))

            return

        self.dispatcher.exec_and_wait_for_event(
            'docker.container.changed',
            lambda args: args['operation'] == 'delete' and id in args['ids'],
            lambda: self.dispatcher.call_sync('containerd.docker.delete_container', id),
            600
        )


@description('Starts a Docker container')
@accepts(str)
class DockerContainerStartTask(DockerBaseTask):
    @classmethod
    def early_describe(cls):
        return 'Starting container'

    def describe(self, id):
        name = self.dispatcher.call_sync(
            'docker.container.query', [('id', '=', id)], {'single': True, 'select': 'names.0'}
        )
        return TaskDescription('Starting container {name}', name=name or id)

    def verify(self, id):
        hostname = None
        try:
            hostname = self.dispatcher.call_sync('containerd.docker.host_name_by_container_id', id)
        except RpcException:
            pass

        if hostname:
            return ['docker:{0}'.format(hostname)]
        else:
            return ['docker']

    def run(self, id):
        if not self.datastore.exists('docker.containers', ('id', '=', id)):
            raise TaskException(errno.ENOENT, 'Docker container {0} does not exist'.format(id))

        try:
            self.dispatcher.call_sync('containerd.docker.host_name_by_container_id', id)
        except RpcException:
            name, host_name = self.get_container_name_and_vm_name(id)
            raise TaskException(
                errno.EINVAL,
                'Docker Host {0} is currently unreachable. Cannot start {1} container'.format(host_name or '', name)
            )

        self.dispatcher.exec_and_wait_for_event(
            'docker.container.changed',
            lambda args: args['operation'] == 'update' and id in args['ids'],
            lambda: self.dispatcher.call_sync('containerd.docker.start', id),
            600
        )


@description('Stops a Docker container')
@accepts(str)
class DockerContainerStopTask(Task):
    @classmethod
    def early_describe(cls):
        return 'Stopping container'

    def describe(self, id):
        name = self.dispatcher.call_sync(
            'docker.container.query', [('id', '=', id)], {'single': True, 'select': 'names.0'}
        )
        return TaskDescription('Stopping container {name}', name=name or id)

    def verify(self, id):
        hostname = None
        try:
            hostname = self.dispatcher.call_sync('containerd.docker.host_name_by_container_id', id)
        except RpcException:
            pass

        if hostname:
            return ['docker:{0}'.format(hostname)]
        else:
            return ['docker']

    def run(self, id):
        if not self.datastore.exists('docker.containers', ('id', '=', id)):
            raise TaskException(errno.ENOENT, 'Docker container {0} does not exist'.format(id))

        self.dispatcher.exec_and_wait_for_event(
            'docker.container.changed',
            lambda args: args['operation'] == 'update' and id in args['ids'],
            lambda: self.dispatcher.call_sync('containerd.docker.stop', id),
            600
        )


@description('Clones a Docker container')
@accepts(str, str)
@returns(str)
class DockerContainerCloneTask(DockerBaseTask):
    @classmethod
    def early_describe(cls):
        return 'Cloning a Docker container'

    def describe(self, id, new_name):
        container = self.datastore.get_by_id('docker.containers', id)
        return TaskDescription(
            'Cloning Docker container {name} to {new_name}',
            name=q.get(container, 'names.0', ''),
            new_name=new_name
        )

    def verify(self, id, new_name):
        container = self.datastore.get_by_id('docker.containers', id) or {}
        host = self.datastore.get_by_id('vms', container.get('host')) or {}
        hostname = host.get('name')

        if hostname:
            return ['docker:{0}'.format(hostname)]
        else:
            return ['docker']

    def run(self, id, new_name):
        if not self.datastore.exists('docker.containers', ('id', '=', id)):
            raise TaskException(errno.ENOENT, 'Docker container {0} does not exist'.format(id))

        if self.datastore.exists('docker.containers', ('names.0', '=', new_name)):
            raise TaskException(errno.EEXIST, 'Docker container {0} already exists'.format(new_name))

        container = self.dispatcher.call_sync('docker.container.query', [('id', '=', id)], {'single': True})

        self.set_progress(30, 'Committing a new image {0} from the container {1}'.format(
            new_name,
            q.get(container, 'names.0')
        ))

        image_name = f'freenas/{new_name}:latest'
        cnt = 0
        while self.dispatcher.call_sync('docker.image.query', [('names.0', '=', image_name)], {'count': True}):
            cnt += 1
            image_name = f'freenas/{new_name}_{cnt}:latest'

        image_name = self.run_subtask_sync('docker.container.commit', id, new_name)

        container.pop('id')
        q.set(container, 'names.0', new_name)
        container['image'] = image_name

        return self.run_subtask_sync(
            'docker.container.create',
            container,
            progress_callback=lambda p, m, e: self.chunk_progress(50, 100, '', p, m, e)
        )


@description('Commits a new image from existing Docker container')
@accepts(str, str, h.one_of(str, None))
@returns(str)
class DockerContainerCommitTask(DockerBaseTask):
    @classmethod
    def early_describe(cls):
        return 'Committing a Docker image'

    def describe(self, id, name, tag=None):
        return TaskDescription('Committing the Docker image {name}', name=name)

    def verify(self, id, name, tag=None):
        container = self.datastore.get_by_id('docker.containers', id) or {}
        host = self.datastore.get_by_id('vms', container.get('host')) or {}
        hostname = host.get('name')

        if hostname:
            return ['docker:{0}'.format(hostname)]
        else:
            return ['docker']

    def run(self, id, name, tag=None):
        if not self.datastore.exists('docker.containers', ('id', '=', id)):
            raise TaskException(errno.ENOENT, 'Docker container {0} does not exist'.format(id))

        if self.dispatcher.call_sync('docker.image.query', [('names.0', '=', name)], {'count': True}):
            raise TaskException(errno.EEXIST, 'Docker image {0} already exists'.format(name))

        if not tag:
            tag = 'latest'

        name = f'{name}:{tag}'

        if '/' not in name:
            name = f'freenas/{name}'

        def match_fn(args):
            if args['operation'] == 'create':
                return bool(self.dispatcher.call_sync(
                    'docker.image.query',
                    [('names.0', '=', name)],
                    {'count': True}
                ))
            else:
                return False

        def call_and_get_name():
            nonlocal name
            name = self.dispatcher.call_sync('containerd.docker.commit_image', id, name)

        self.dispatcher.exec_and_wait_for_event(
            'docker.image.changed',
            match_fn,
            call_and_get_name
        )

        return name


@description('Creates a Docker network')
@accepts(h.all_of(
    h.ref('docker-network'),
    h.required('name')
))
class DockerNetworkCreateTask(DockerBaseTask):
    @classmethod
    def early_describe(cls):
        return 'Creating a Docker network'

    def describe(self, network):
        return TaskDescription('Creating Docker network {name}', name=network['name'])

    def verify(self, network):
        if network.get('gateway') and not network.get('subnet'):
            raise TaskException(errno.EINVAL, 'Docker network subnet property is not specified')

        if network.get('subnet') and not network.get('gateway'):
            raise TaskException(errno.EINVAL, 'Docker network gateway property is not specified')

        host = self.datastore.get_by_id('vms', network.get('host')) or {}
        hostname = host.get('name')

        if hostname:
            return ['docker:{0}'.format(hostname)]
        else:
            return ['docker']

    def run(self, network):
        if self.datastore.exists('docker.networks', ('name', '=', network['name'])):
            raise TaskException(errno.EEXIST, 'Docker network {0} already exists'.format(network['name']))

        normalize(network, {
            'host': None,
            'driver': 'bridge',
            'subnet': None,
            'gateway': None,
            'containers': []
        })

        for id in network.get('containers'):
            if not self.dispatcher.call_sync('docker.container.query', [('id', '=', id)], {'count': True}):
                raise TaskException(errno.EEXIST, 'Docker container {0} does not exist'.format(id))

        if not network.get('host'):
            network['host'] = self.get_default_host(
                lambda p, m, e=None: self.chunk_progress(0, 30, 'Looking for default Docker host:', p, m, e)
            )

        self.check_host_state(network['host'])

        def match_fn(args):
            if args['operation'] == 'create':
                return self.dispatcher.call_sync(
                    'docker.network.query',
                    [('id', 'in', args['ids']), ('name', '=', network['name'])],
                    {'single': True}
                )
            else:
                return False

        self.dispatcher.exec_and_wait_for_event(
            'docker.network.changed',
            match_fn,
            lambda: self.dispatcher.call_sync('containerd.docker.create_network', network)
        )

        if network.get('containers'):
            netid = self.dispatcher.call_sync(
                'docker.network.query',
                [('name', '=', network.get('name'))],
                {'select': 'id', 'single': True}
            )
            self.run_subtask_sync('docker.network.connect', network.get('containers'), netid)


@description('Deletes a Docker network')
@accepts(str)
class DockerNetworkDeleteTask(DockerBaseTask):
    @classmethod
    def early_describe(cls):
        return 'Deleting a Docker network'

    def describe(self, id):
        name = self.dispatcher.call_sync(
            'docker.network.query', [('id', '=', id)], {'single': True, 'select': 'name'}
        )
        return TaskDescription('Deleting Docker network {name}', name=name or id)

    def verify(self, id):
        hostname = None
        try:
            hostname = self.dispatcher.call_sync('containerd.docker.host_name_by_network_id', id)
        except RpcException:
            pass

        name = self.dispatcher.call_sync('docker.network.query', [('id', '=', id)], {'single': True, 'select': 'name'})
        if name in ('bridge', 'external', 'host', 'none'):
            raise TaskException(errno.EINVAL, 'Cannot delete built-in network "{0}"'.format(name))

        if hostname:
            return ['docker:{0}'.format(hostname)]
        else:
            return ['docker']

    def run(self, id):
        name, containers = self.dispatcher.call_sync(
            'docker.network.query',
            [('id', '=', id)],
            {'select': ['name', 'containers'], 'single': True}
        )
        if not name:
            raise TaskException(errno.ENOENT, 'Docker network {0} does not exist'.format(id))

        if containers:
            raise TaskException(errno.EINVAL, 'Cannot delete network "{0}" with connected containers'.format(name))

        try:
            self.dispatcher.call_sync('containerd.docker.host_name_by_network_id', id)
        except RpcException:
            name, host_name = self.get_network_name_and_vm_name(id)

            self.datastore.delete('docker.networks', id)
            self.dispatcher.dispatch_event('docker.network.changed', {
                'operation': 'delete',
                'ids': [id]
            })

            self.add_warning(TaskWarning(
                errno.EACCES,
                'Cannot access Docker Host {0}. Network {1} was deleted from the local cache only.'.format(
                    host_name or '',
                    name
                )
            ))

            return

        self.dispatcher.exec_and_wait_for_event(
            'docker.network.changed',
            lambda args: args['operation'] == 'delete' and id in args['ids'],
            lambda: self.dispatcher.call_sync('containerd.docker.delete_network', id),
            100
        )


@description('Connects selected containers to a network')
@accepts(h.array(str), str)
class DockerNetworkConnectTask(DockerBaseTask):
    @classmethod
    def early_describe(cls):
        return 'Connecting containers to network'

    def describe(self, container_ids, network_id):
        contnames = self.dispatcher.call_sync(
            'docker.container.query', [('id', 'in', container_ids)], {'select': 'name'}
        )
        netname = self.dispatcher.call_sync(
            'docker.network.query', [('id', '=', network_id)], {'single': True, 'select': 'name'}
        )
        return TaskDescription('Connecting containers {contnames} to network {netname}',
                               contnames=','.join(contnames) or ','.join(container_ids),
                               netname=netname or network_id)

    def verify(self, container_ids=None, network_id=None):
        if not container_ids or not network_id:
            raise TaskException(errno.EINVAL, 'Both container(s) and network must be specified')
        hostname = None
        try:
            hostname = self.dispatcher.call_sync('containerd.docker.host_name_by_container_id', container_ids[0])
        except RpcException:
            pass

        if hostname:
            return ['docker:{0}'.format(hostname)]
        else:
            return ['docker']

    def run(self, container_ids, network_id):
        for id in container_ids:
            if not self.datastore.exists('docker.containers', ('id', '=', id)):
                raise TaskException(errno.ENOENT, 'Docker container {0} not found'.format(id))

        network = self.dispatcher.call_sync('docker.network.query', [('id', '=', network_id)], {'single': True})
        if not network:
            raise TaskException(errno.ENOENT, 'Docker network {0} does not exist'.format(network['name']))

        try:
            self.dispatcher.call_sync('containerd.docker.host_name_by_container_id', container_ids[0])
        except RpcException:
            _, host_name = self.get_container_name_and_vm_name(container_ids[0])
            raise TaskException(
                errno.EINVAL,
                'Docker Host {0} is currently unreachable.'.format(host_name or '')
            )

        for id in container_ids:
            self.dispatcher.exec_and_wait_for_event(
                'docker.container.changed',
                lambda args: args['operation'] == 'update' and id in args['ids'],
                lambda: self.dispatcher.call_sync(
                    'containerd.docker.connect_container_to_network', id, network_id),
                600
            )


@description('Disconnects selected containers from a network')
@accepts(h.array(str), str)
class DockerNetworkDisconnectTask(DockerBaseTask):
    @classmethod
    def early_describe(cls):
        return 'Disconnecting containers from network'

    def describe(self, container_ids, network_id):
        contnames = self.dispatcher.call_sync(
            'docker.container.query', [('id', 'in', container_ids)], {'select': 'name'}
        )
        netname = self.dispatcher.call_sync(
            'docker.network.query', [('id', '=', network_id)], {'single': True, 'select': 'name'}
        )
        return TaskDescription('Disconnecting containers {contnames} from network {netname}',
                               contnames=','.join(contnames) or ','.join(container_ids),
                               netname=netname or network_id)

    def verify(self, container_ids=None, network_id=None):
        if not container_ids or not network_id:
            raise TaskException(errno.EINVAL, 'Both container(s) and network must be specified')
        hostname = None
        try:
            hostname = self.dispatcher.call_sync('containerd.docker.host_name_by_container_id', container_ids[0])
        except RpcException:
            pass

        if hostname:
            return ['docker:{0}'.format(hostname)]
        else:
            return ['docker']

    def run(self, container_ids, network_id):
        for id in container_ids:
            if not self.datastore.exists('docker.containers', ('id', '=', id)):
                raise TaskException(errno.ENOENT, 'Docker container {0} does not exist'.format(id))

        network = self.dispatcher.call_sync('docker.network.query', [('id', '=', network_id)], {'single': True})
        if not network:
            raise TaskException(errno.ENOENT, 'Docker network {0} does not exist'.format(network['name']))

        try:
            self.dispatcher.call_sync('containerd.docker.host_name_by_container_id', container_ids[0])
        except RpcException:
            _, host_name = self.get_container_name_and_vm_name(container_ids[0])
            raise TaskException(
                errno.EINVAL,
                'Docker Host {0} is currently unreachable.'.format(host_name or '')
            )

        for cid in container_ids:
            self.dispatcher.exec_and_wait_for_event(
                'docker.container.changed',
                lambda args: args['operation'] == 'update' and cid in args['ids'],
                lambda: self.dispatcher.call_sync(
                    'containerd.docker.disconnect_container_from_network', cid, network_id),
                600
            )


@description('Pulls a selected container image from Docker Hub and caches it on specified Docker host')
@accepts(str, h.one_of(str, None))
class DockerImagePullTask(DockerBaseTask):
    @classmethod
    def early_describe(cls):
        return 'Pulling docker image'

    def describe(self, name, hostid=None):
        return TaskDescription('Pulling docker image {name}', name=name)

    def verify(self, name, hostid=None):
        host = self.datastore.get_by_id('vms', hostid) or {}
        hostname = host.get('name')

        if hostname:
            return ['docker:{0}'.format(hostname)]
        else:
            return ['docker']

    def run(self, name, hostid=None):
        if not hostid:
            hostid = self.get_default_host(
                lambda p, m, e=None: self.chunk_progress(0, 10, 'Looking for default Docker host:', p, m, e)
            )

        if ':' not in name:
            name += ':latest'

        if '/' not in name:
            name = 'library/' + name

        hosts = self.dispatcher.call_sync(
            'docker.image.query',
            [('names.0', '=', name)],
            {'select': 'hosts', 'single': True}
        )
        if isinstance(hosts, list):
            hosts.append(hostid)
        else:
            hosts = [hostid]

        hosts = list(set(hosts))

        hosts_progress = {}
        token_rsp = requests.get(
            'https://auth.docker.io/token?service=registry.docker.io&scope=repository:{0}:pull'.format(
                name.split(':')[0]
            )
        )
        if token_rsp.ok:
            manifest = requests.get(
                'https://registry-1.docker.io/v2/{0}/manifests/{1}'.format(*name.split(':', 1)),
                headers={'Authorization': 'Bearer {}'.format(token_rsp.json()['token'])}
            )
            if manifest.ok:
                layers = manifest.json()['fsLayers']
                layers_len = len(layers)
                weight = 1 / (layers_len * len(hosts))
                layers_progress = {l['blobSum'].split(':', 1)[1]: {'Downloading': 0, 'Extracting': 0} for l in layers}
                hosts_progress = {h: copy.deepcopy(layers_progress) for h in hosts}

        @throttle(seconds=1)
        def report_progress(message):
            nonlocal weight
            nonlocal hosts_progress
            progress = 0
            for h in hosts_progress.values():
                for l in h.values():
                    progress += (l['Downloading'] * 0.6 + l['Extracting'] * 0.4) * weight

            progress = 10 + progress * 0.9
            self.set_progress(progress, message)

        for h in hosts:
            try:
                self.check_host_state(h)
            except TaskException:
                continue

            for i in self.dispatcher.call_sync('containerd.docker.pull', name, h, timeout=3600):
                if 'progressDetail' in i and 'current' in i['progressDetail'] and 'total' in i['progressDetail']:
                    if token_rsp.ok and manifest.ok:
                        id = i.get('id', '')
                        status = i.get('status')
                        _, layer = first_or_default(lambda o: o[0].startswith(id), hosts_progress[h].items())
                        if status in ('Downloading', 'Extracting'):
                            layer[status] = i['progressDetail']['current'] / i['progressDetail']['total'] * 100

                        report_progress('{0} layer {1}'.format(i.get('status', ''), i.get('id', '')))
                    else:
                        self.set_progress(None, '{0} layer {1}'.format(i.get('status', ''), i.get('id', '')))


@description('Removes previously cached container image from a Docker host/s')
@accepts(str, h.one_of(str, None))
class DockerImageDeleteTask(DockerBaseTask):
    @classmethod
    def early_describe(cls):
        return 'Deleting docker image'

    def describe(self, id, hostid=None):
        name = self.dispatcher.call_sync('docker.image.query', [('id', '=', id)], {'single': True, 'select': 'names.0'})
        return TaskDescription('Deleting docker image {name}', name=name or '')

    def verify(self, id, hostid=None):
        host = self.datastore.get_by_id('vms', hostid) or {}
        hostname = host.get('name')

        if hostname:
            return ['docker:{0}'.format(hostname)]
        else:
            return ['docker']

    def run(self, id, hostid=None):
        name = self.dispatcher.call_sync('docker.image.query', [('id', '=', id)], {'single': True, 'select': 'names.0'})
        if not name:
            raise TaskException(errno.ENOENT, f'Docker container image {id} does not exist')

        if hostid:
            hosts = [hostid]
        else:
            hosts = list(self.dispatcher.call_sync(
                'docker.image.query',
                [('id', '=', id)],
                {'select': 'hosts', 'single': True}
            ))

        related = self.dispatcher.call_sync(
            'docker.container.query',
            [('host', 'in', hosts), ('image_id', '=', id)],
            {'select': ('host', 'names.0')}
        )
        names_in_use = []
        for h, n in related:
            if h in hosts:
                hosts.remove(h)
            names_in_use.append(n)

        if names_in_use:
            self.add_warning(TaskWarning(
                errno.EACCES,
                f'There are containers using {name} image on selected Docker hosts - delete them first: ' +
                ', '.join(names_in_use)
            ))

        def delete_image():
            for h_id in hosts:
                try:
                    self.check_host_state(h_id)
                except TaskException:
                    continue

                try:
                    self.dispatcher.call_sync('containerd.docker.delete_image', id, h_id)
                except RpcException as err:
                    raise TaskException(errno.EACCES, 'Failed to remove image {0}: {1}'.format(name, err))

        def match_fn(args):
            if args['operation'] == 'delete':
                return id in args['ids']
            else:
                return False

        if hosts:
            self.dispatcher.exec_and_wait_for_event(
                'docker.image.changed',
                match_fn,
                lambda: delete_image(),
                600
            )


@description('Removes all previously cached container images')
class DockerImageFlushTask(DockerBaseTask):
    @classmethod
    def early_describe(cls):
        return 'Deleting all docker images'

    def describe(self):
        return TaskDescription('Deleting all docker images')

    def verify(self):
        return ['docker']

    def run(self):
        subtasks = []
        self.set_progress(0, 'Deleting docker images')
        for image in self.dispatcher.call_sync('docker.image.query', [], {'select': 'id'}):
            subtasks.append(self.run_subtask('docker.image.delete', image))

        subtasks_cnt = len(subtasks)
        for idx, t in enumerate(subtasks):
            self.join_subtasks(t)
            self.set_progress(int((idx / subtasks_cnt) * 100), 'Deleting docker images')


@private
@accepts(str, h.ref('vm'))
@description('Updates Docker host resource')
class DockerUpdateHostResourceTask(Task):
    @classmethod
    def early_describe(cls):
        return 'Updating Docker host resource'

    def describe(self, id, updated_params):
        vm = self.datastore.get_by_id('vms', id)
        return TaskDescription('Updating Docker host {name} resource', name=vm.get('name', '') if vm else '')

    def verify(self, id, updated_params):
        return ['docker']

    def run(self, id, updated_params):
        host = self.datastore.query(
            'vms',
            ('config.docker_host', '=', True),
            ('id', '=', id),
            single=True
        )
        resource_name = 'docker:{0}'.format(host['name'])
        self.dispatcher.task_setenv(self.environment['parent'], 'old_name', host['name'])

        if first_or_default(lambda o: o['name'] == resource_name, self.dispatcher.call_sync('task.list_resources')):
            parents = ['docker', 'zpool:{0}'.format(host['target'])]
            self.dispatcher.unregister_resource(resource_name)
            self.dispatcher.register_resource(
                Resource('docker:{0}'.format(updated_params['name'])),
                parents=parents
            )


@private
@accepts(str, h.ref('vm'))
@description('Reverts Docker host resource state')
class DockerRollbackHostResourceTask(Task):
    @classmethod
    def early_describe(cls):
        return 'Reverting Docker host resource state'

    def describe(self, id, updated_params):
        vm = self.datastore.get_by_id('vms', id)
        return TaskDescription('Reverting Docker host {name} resource state', name=vm.get('name', '') if vm else '')

    def verify(self, id, updated_params):
        return ['docker']

    def run(self, id, updated_params):
        host = self.datastore.query(
            'vms',
            ('config.docker_host', '=', True),
            ('id', '=', id),
            single=True
        )
        if host:
            old_name = self.environment.get('old_name')
            new_name = updated_params['name']
            parents = ['docker', 'zpool:{0}'.format(host['target'])]
            self.dispatcher.unregister_resource('docker:{0}'.format(new_name))
            self.dispatcher.register_resource(
                Resource('docker:{0}'.format(old_name)),
                parents=parents
            )


@accepts(h.all_of(
    h.ref('DockerCollection'),
    h.forbidden('images')
))
@returns(str)
@description('Creates a known Docker cache collection')
class DockerCollectionCreateTask(Task):
    @classmethod
    def early_describe(cls):
        return 'Creating known collection of containers'

    def describe(self, collection):
        return TaskDescription('Creating known collection of containers {name}', name=collection.get('name', ''))

    def verify(self, collection):
        if 'name' not in collection:
            raise RpcException(errno.EINVAL, 'Collection name has to be specified')
        if 'collection' not in collection:
            raise RpcException(errno.EINVAL, 'Name of Dockerhub collection has to be specified')

        return ['docker']

    def run(self, collection):
        normalize(collection, {
            'match_expr': ''
        })

        if self.datastore.exists('docker.collections', ('name', '=', collection['name'])):
            raise TaskException(errno.EEXIST, 'Containers collection {0} already exists'.format(collection['name']))

        id = self.datastore.insert('docker.collections', collection)
        self.dispatcher.dispatch_event('docker.collection.changed', {
            'operation': 'create',
            'ids': [id]
        })

        return id


@accepts(str, h.all_of(
    h.ref('DockerCollection'),
    h.forbidden('images')
))
@description('Updates a known Docker cache collection')
class DockerCollectionUpdateTask(Task):
    @classmethod
    def early_describe(cls):
        return 'Updating known collection of containers'

    def describe(self, id, updated_params):
        collection = self.datastore.get_by_id('docker.collections', id)
        return TaskDescription('Updating known collection of containers {name}', name=collection.get(''))

    def verify(self, id, updated_params):
        return ['docker']

    def run(self, id, updated_params):
        if not self.datastore.exists('docker.collections', ('id', '=', id)):
            raise TaskException(errno.ENOENT, 'Docker collection {0} not found'.format(id))
        collection = self.datastore.get_by_id('docker.collections', id)

        collection.update(updated_params)
        if 'name' in updated_params and self.datastore.exists('docker.collections', ('name', '=', collection['name'])):
            raise TaskException(errno.EEXIST, 'Docker collection {0} already exists'.format(collection['name']))

        self.datastore.update('docker.collections', id, collection)
        self.dispatcher.dispatch_event('docker.collection.changed', {
            'operation': 'update',
            'ids': [id]
        })


@accepts(str)
@description('Deletes a known Docker cache collection')
class DockerCollectionDeleteTask(Task):
    @classmethod
    def early_describe(cls):
        return 'Deleting known collection of containers'

    def describe(self, id):
        collection = self.datastore.get_by_id('docker.collections', id)
        return TaskDescription('Deleting known collection of containers {name}', name=collection.get(''))

    def verify(self, id):
        return ['docker']

    def run(self, id):
        if not self.datastore.exists('docker.collections', ('id', '=', id)):
            raise TaskException(errno.ENOENT, 'Docker collection {0} not found'.format(id))

        self.datastore.delete('docker.collections', id)

        self.dispatcher.dispatch_event('docker.collection.changed', {
            'operation': 'delete',
            'ids': [id]
        })


@accepts(str, bool)
@returns(h.array(h.ref('docker-hub-image')))
@description('Returns a list of Docker images related to a saved collection')
class DockerCollectionGetPresetsTask(ProgressTask):
    @classmethod
    def early_describe(cls):
        return 'Downloading Docker collection presets'

    def describe(self, id, force=False):
        collection = self.datastore.get_by_id('docker.collections', id)
        return TaskDescription('Downloading Docker collection {name} presets', name=collection.get(''))

    def verify(self, id, force=False):
        return ['docker']

    def run(self, id, force=False):
        if not self.datastore.exists('docker.collections', ('id', '=', id)):
            raise TaskException(errno.ENOENT, 'Docker collection {0} not found'.format(id))

        result = []
        collection = self.datastore.get_by_id('docker.collections', id)
        name = collection['name']
        cn_name = collection['collection']

        self.set_progress(0, 'Downloading {0} collection presets'.format(name))

        with dockerhub.DockerHub() as hub:
            collection_len = len([i for i in hub.get_repositories(name) if collection['match_expr'] in i['name']])

        for i in self.dispatcher.call_sync('docker.image.get_collection_images', cn_name, force):
            result.append(i)
            self.set_progress((len(result) / collection_len) * 100, 'Downloading {0} collection presets'.format(name))

        return result


def collect_debug(dispatcher):
    yield AttachData('hosts-query', dumps(list(dispatcher.call_sync('docker.host.query')), indent=4))
    yield AttachData('containers-query', dumps(list(dispatcher.call_sync('docker.container.query')), indent=4))
    yield AttachData('networks-query', dumps(list(dispatcher.call_sync('docker.network.query')), indent=4))
    yield AttachData('images-query', dumps(list(dispatcher.call_sync('docker.image.query')), indent=4))
    yield AttachData('collections-query', dumps(list(dispatcher.call_sync('docker.collection.query')), indent=4))
    yield AttachData('containerd-containers', dumps(list(dispatcher.call_sync(CONTAINERS_QUERY)), indent=4))
    yield AttachData('containerd-networks', dumps(list(dispatcher.call_sync(NETWORKS_QUERY)), indent=4))
    yield AttachData('containerd-images', dumps(list(dispatcher.call_sync(IMAGES_QUERY)), indent=4))


def _depends():
    return ['VMPlugin']


def _init(dispatcher, plugin):
    global collections
    global images
    global containers_state

    containers_lock = RLock()
    networks_lock = RLock()

    images = EventCacheStore(dispatcher, 'docker.image')
    collections = CacheStore()
    containers_state = CacheStore()

    def docker_resource_create_update(name, parents):
        if first_or_default(lambda o: o['name'] == name, dispatcher.call_sync('task.list_resources')):
            dispatcher.update_resource(
                name,
                new_parents=parents
            )
        else:
            dispatcher.register_resource(
                Resource(name),
                parents=parents
            )

    def on_host_event(args):
        if args['operation'] == 'create':
            for host_id in args['ids']:
                refresh_containers(host_id)
                refresh_networks(host_id)

                new_images = list(dispatcher.call_sync(
                    IMAGES_QUERY,
                    [('hosts', 'contains', host_id)], {'select': 'id'}
                ))
                if new_images:
                    sync_images(new_images)

                logger.debug('Docker host {0} started'.format(host_id))

        elif args['operation'] == 'delete':
            for host_id in args['ids']:
                logger.debug('Docker host {0} stopped'.format(host_id))

        dispatcher.dispatch_event('docker.host.changed', {
            'operation': 'update',
            'ids': args['ids']
        })

    def vm_pre_destroy(args):
        host = dispatcher.datastore.query(
            'vms',
            ('config.docker_host', '=', True),
            ('id', '=', args['name']),
            single=True
        )
        if host:
            refresh_containers(args['name'])
            refresh_networks(args['name'])
            logger.debug('Docker host {0} deleted'.format(host['name']))
            dispatcher.unregister_resource('docker:{0}'.format(host['name']))
            dispatcher.dispatch_event('docker.host.changed', {
                'operation': 'delete',
                'ids': [args['name']]
            })

    def on_vm_change(args):
        if args['operation'] == 'create':
            for id in args['ids']:
                host = dispatcher.datastore.query(
                    'vms',
                    ('config.docker_host', '=', True),
                    ('id', '=', id),
                    single=True
                )
                if host:
                    parents = ['docker', 'zpool:{0}'.format(host['target'])]

                    logger.debug('Docker host {0} created'.format(host['name']))
                    docker_resource_create_update('docker:{0}'.format(host['name']), parents)

                    default_host = dispatcher.call_sync('docker.config.get_config').get('default_host')
                    if not default_host:
                        dispatcher.call_task_sync('docker.config.update', {'default_host': host['id']})
                        logger.info('Docker host {0} set automatically as default Docker host'.format(host['name']))

                    dispatcher.dispatch_event('docker.host.changed', {
                        'operation': 'create',
                        'ids': [id]
                    })

        elif args['operation'] == 'delete':
            if dispatcher.call_sync('docker.config.get_config').get('default_host') in args['ids']:
                host = dispatcher.datastore.query(
                    'vms',
                    ('config.docker_host', '=', True),
                    single=True,
                )

                if host:
                    logger.info(
                        'Old default host deleted. Docker host {0} set automatically as default Docker host'.format(
                            host['name']
                        )
                    )
                    host_id = host['id']
                else:
                    logger.info(
                        'Old default host deleted. There are no Docker hosts left to take the role of default host.'
                    )
                    host_id = None

                dispatcher.call_task_sync('docker.config.update', {'default_host': host_id})

        elif args['operation'] == 'update':
            for id in args['ids']:
                host = dispatcher.datastore.query(
                    'vms',
                    ('config.docker_host', '=', True),
                    ('id', '=', id),
                    single=True
                )
                if host:
                    parents = ['docker', 'zpool:{0}'.format(host['target'])]
                    docker_resource_create_update('docker:{0}'.format(host['name']), parents)

                    dispatcher.dispatch_event('docker.host.changed', {
                        'operation': 'update',
                        'ids': [id]
                    })

    def on_image_event(args):
        logger.trace('Received Docker image event: {0}'.format(args))
        if args['ids']:
            if args['operation'] == 'delete':
                images.remove_many(args['ids'])
            else:
                sync_images(args['ids'])

    def on_container_event(args):
        logger.trace('Received Docker container event: {}'.format(args))

        collection = 'docker.containers'
        event = 'docker.container.changed'

        with containers_lock:
            if args['ids']:
                for id in args['ids']:
                    if args['operation'] in ('create', 'update'):
                        state = list(dispatcher.call_sync(
                            CONTAINERS_QUERY,
                            [('id', '=', id)],
                            {'select': ('running', 'health')}
                        ))
                        if state:
                            status = {
                                'running': bool(state[0][0]),
                                'health': state[0][1]
                            }
                            containers_state.put(id, status)
                    else:
                        containers_state.remove(id)

                if args['operation'] == 'delete':
                    for i in args['ids']:
                        dispatcher.datastore.delete(collection, i)

                    dispatcher.dispatch_event(event, {
                        'operation': 'delete',
                        'ids': args['ids']
                    })
                else:
                    objs = dispatcher.call_sync(CONTAINERS_QUERY, [('id', 'in', args['ids'])])
                    for obj in map(lambda o: exclude(o, 'running', 'health'), objs):
                        if args['operation'] == 'create':
                            dispatcher.datastore.insert(collection, obj)
                        else:
                            dispatcher.datastore.update(collection, obj['id'], obj)

                        dispatcher.dispatch_event(event, {
                            'operation': args['operation'],
                            'ids': args['ids']
                        })

    def on_network_event(args):
        logger.trace('Received Docker network event: {}'.format(args))

        collection = 'docker.networks'
        event = 'docker.network.changed'

        with networks_lock:
            if args['ids']:
                if args['operation'] == 'delete':
                    for i in args['ids']:
                        dispatcher.datastore.delete(collection, i)

                    dispatcher.dispatch_event(event, {
                        'operation': 'delete',
                        'ids': args['ids']
                    })
                else:
                    objs = dispatcher.call_sync(NETWORKS_QUERY, [('id', 'in', args['ids'])])
                    for obj in objs:
                        if args['operation'] == 'create':
                            dispatcher.datastore.insert(collection, obj)
                        else:
                            dispatcher.datastore.update(collection, obj['id'], obj)

                        dispatcher.dispatch_event(event, {
                            'operation': args['operation'],
                            'ids': args['ids']
                        })

    def on_collection_change(args):
        if args['operation'] == 'delete':
            node = ConfigNode('container.docker', dispatcher.configstore)
            default_collection = node.__getstate__().get('default_collection')
            if default_collection and default_collection in args['ids']:
                node.update({'default_collection': None})

    def refresh_database_cache(collection, event, query, lock, host_id=None):
        filter = []
        if host_id:
            filter.append(('host', '=', host_id))
        else:
            active_hosts = list(dispatcher.call_sync('docker.host.query', [('state', '=', 'UP')], {'select': 'id'}))
            filter.append(('host', 'in', active_hosts))

        with lock:
            current = list(dispatcher.call_sync(query, filter))
            old = dispatcher.datastore.query(collection, *filter)
            created = []
            updated = []
            deleted = []
            for obj in map(lambda o: exclude(o, 'running', 'health'), current):
                old_obj = first_or_default(lambda o: o['id'] == obj['id'], old)
                if old_obj:
                    if obj != old_obj:
                        dispatcher.datastore.update(collection, obj['id'], obj)
                        updated.append(obj['id'])

                else:
                    dispatcher.datastore.insert(collection, obj)
                    created.append(obj['id'])

            for obj in old:
                if not first_or_default(lambda o: o['id'] == obj['id'], current):
                    dispatcher.datastore.delete(collection, obj['id'])
                    deleted.append(obj['id'])

            if created:
                dispatcher.dispatch_event(event, {
                    'operation': 'create',
                    'ids': created
                })

            if updated:
                dispatcher.dispatch_event(event, {
                    'operation': 'update',
                    'ids': updated
                })

            if deleted:
                dispatcher.dispatch_event(event, {
                    'operation': 'delete',
                    'ids': deleted
                })

    def refresh_networks(host_id=None):
        refresh_database_cache('docker.networks', 'docker.network.changed', NETWORKS_QUERY, networks_lock, host_id)

    def refresh_containers(host_id=None):
        refresh_database_cache('docker.containers', 'docker.container.changed', CONTAINERS_QUERY, containers_lock, host_id)

    def sync_images(ids=None, host_id=None):
        filter = []
        if ids:
            filter.append(('id', 'in', ids))

        if host_id:
            filter.append(('hosts', 'contains', host_id))

        objects = list(dispatcher.call_sync(IMAGES_QUERY, filter))
        images.update(**{i['id']: i for i in objects})
        if not ids:
            nonexistent_ids = []
            for k, v in images.itervalid():
                if not first_or_default(lambda o: o['id'] == k, objects):
                    nonexistent_ids.append(k)

            images.remove_many(nonexistent_ids)

    def refresh_cache(host_id=None):
        logger.trace('Syncing Docker containers, networks, image cache')

        sync_images(host_id=host_id)
        refresh_containers(host_id=host_id)
        refresh_networks(host_id=host_id)

        if not images.ready:
            logger.trace('Docker images cache initialized')
            images.ready = True

    plugin.register_provider('docker.config', DockerConfigProvider)
    plugin.register_provider('docker.host', DockerHostProvider)
    plugin.register_provider('docker.container', DockerContainerProvider)
    plugin.register_provider('docker.network', DockerNetworkProvider)
    plugin.register_provider('docker.image', DockerImagesProvider)
    plugin.register_provider('docker.collection', DockerCollectionProvider)

    plugin.register_task_handler('docker.config.update', DockerUpdateTask)

    plugin.register_task_handler('docker.container.create', DockerContainerCreateTask)
    plugin.register_task_handler('docker.container.update', DockerContainerUpdateTask)
    plugin.register_task_handler('docker.container.delete', DockerContainerDeleteTask)
    plugin.register_task_handler('docker.container.start', DockerContainerStartTask)
    plugin.register_task_handler('docker.container.stop', DockerContainerStopTask)
    plugin.register_task_handler('docker.container.clone', DockerContainerCloneTask)
    plugin.register_task_handler('docker.container.commit', DockerContainerCommitTask)

    plugin.register_task_handler('docker.network.create', DockerNetworkCreateTask)
    plugin.register_task_handler('docker.network.delete', DockerNetworkDeleteTask)
    plugin.register_task_handler('docker.network.connect', DockerNetworkConnectTask)
    plugin.register_task_handler('docker.network.disconnect', DockerNetworkDisconnectTask)

    plugin.register_task_handler('docker.image.pull', DockerImagePullTask)
    plugin.register_task_handler('docker.image.delete', DockerImageDeleteTask)
    plugin.register_task_handler('docker.image.flush', DockerImageFlushTask)

    plugin.register_task_handler('docker.host.update_resource', DockerUpdateHostResourceTask)
    plugin.register_task_handler('docker.host.rollback_resource', DockerRollbackHostResourceTask)

    plugin.register_task_handler('docker.collection.create', DockerCollectionCreateTask)
    plugin.register_task_handler('docker.collection.update', DockerCollectionUpdateTask)
    plugin.register_task_handler('docker.collection.delete', DockerCollectionDeleteTask)
    plugin.register_task_handler('docker.collection.get_presets', DockerCollectionGetPresetsTask)

    plugin.register_event_type('docker.host.changed')
    plugin.register_event_type('docker.container.changed')
    plugin.register_event_type('docker.network.changed')
    plugin.register_event_type('docker.image.changed')
    plugin.register_event_type('docker.collection.changed')

    plugin.register_event_handler('containerd.docker.host.changed', on_host_event)
    plugin.register_event_handler('containerd.docker.container.changed', on_container_event)
    plugin.register_event_handler('containerd.docker.network.changed', on_network_event)
    plugin.register_event_handler('containerd.docker.image.changed', on_image_event)
    plugin.register_event_handler('containerd.docker.client.disconnected', lambda a: refresh_cache(host_id=a['id']))
    plugin.register_event_handler('vm.changed', on_vm_change)
    plugin.register_event_handler('plugin.service_registered',
                                  lambda a: refresh_cache() if a['service-name'] == 'containerd.docker' else None)
    plugin.register_event_handler('docker.collection.changed', on_collection_change)

    plugin.attach_hook('vm.pre_destroy', vm_pre_destroy)

    dispatcher.register_resource(Resource('docker'))

    plugin.register_debug_hook(collect_debug)

    def resource_hook_condition(id, updated_params):
        return 'name' in updated_params

    dispatcher.register_task_hook(
        'vm.update:before',
        'docker.host.update_resource',
        resource_hook_condition
    )
    dispatcher.register_task_hook(
        'vm.update:error',
        'docker.host.rollback_resource',
        resource_hook_condition
    )

    plugin.register_schema_definition('DockerConfig', {
        'type': 'object',
        'additionalProperties': False,
        'properties': {
            'default_host': {'type': ['string', 'null']},
            'api_forwarding': {'type': ['string', 'null']},
            'default_collection': {'type': ['string', 'null']},
            'api_forwarding_enable': {'type': 'boolean'}
        }
    })

    plugin.register_schema_definition('DockerCollection', {
        'type': 'object',
        'additionalProperties': False,
        'properties': {
            'id': {'type': 'string'},
            'name': {'type': 'string'},
            'collection': {'type': 'string'},
            'match_expr': {'type': ['string', 'null']},
            'images': {'$ref': 'DockerHubImage'}
        }
    })

    plugin.register_schema_definition('DockerHost', {
        'type': 'object',
        'additionalProperties': False,
        'properties': {
            'id': {'type': 'string'},
            'name': {'type': 'string'},
            'state': {'$ref': 'DockerHostState'},
            'status': {
                'oneOf': [{'$ref': 'DockerHostStatus'}, {'type': 'null'}]
            }
        }
    })

    plugin.register_schema_definition('DockerHostState', {
        'type': 'string',
        'enum': ['UP', 'DOWN']
    })

    plugin.register_schema_definition('DockerHostStatus', {
        'type': 'object',
        'additionalProperties': False,
        'properties': {
            'unique_id': {'type': 'string'},
            'hostname': {'type': 'string'},
            'os': {'type': 'string'},
            'mem_total': {'type': 'integer'}
        }
    })

    plugin.register_schema_definition('DockerContainer', {
        'type': 'object',
        'additionalProperties': False,
        'properties': {
            'id': {'type': 'string'},
            'names': {
                'type': 'array',
                'items': {
                    'type': 'string',
                    'pattern': docker_names_pattern
                }
            },
            'command': {
                'type': 'array',
                'items': {'type': 'string'}
            },
            'image': {'type': 'string'},
            'image_id': {'type': 'string'},
            'host': {'type': ['string', 'null']},
            'hostname': {'type': ['string', 'null']},
            'memory_limit': {'type': ['integer', 'null']},
            'expose_ports': {'type': 'boolean'},
            'autostart': {'type': 'boolean'},
            'running': {'type': 'boolean'},
            'health': {'type': ['string', 'null']},
            'reachable': {'type': 'boolean'},
            'interactive': {'type': 'boolean'},
            'version': {'type': 'string'},
            'web_ui_url': {'type': 'string'},
            'hub_url': {'type': 'string'},
            'environment': {
                'type': 'array',
                'items': {'type': 'string'}
            },
            'exec_ids': {
                'type': 'array',
                'items': {'type': 'string'}
            },
            'settings': {
                'type': 'array',
                'items': {
                    'type': 'object',
                    'additionalProperties': False,
                    'properties': {
                        'id': {'type': 'string'},
                        'value': {'type': ['string', 'integer', 'boolean', 'null']}
                    }
                }
            },
            'ports': {
                'type': 'array',
                'items': {
                    'type': 'object',
                    'additionalProperties': False,
                    'properties': {
                        'protocol': {'$ref': 'DockerPortProtocol'},
                        'container_port': {
                            'type': 'integer',
                            'minimum': 0,
                            'maximum': 65535
                        },
                        'host_port': {
                            'type': 'integer',
                            'minimum': 0,
                            'maximum': 65535
                        }
                    }
                }
            },
            'volumes': {
                'type': 'array',
                'items': {'$ref': 'DockerVolume'}
            },
            'bridge': {'$ref': 'DockerContainerBridge'},
            'parent_directory': {'type': 'string'},
            'capabilities_add': {
                'type': 'array',
                'items': {'type': 'string'}
            },
            'capabilities_drop': {
                'type': 'array',
                'items': {'type': 'string'}
            },
            'privileged': {'type': 'boolean'},
            'networks': {
                'type': 'array',
                'items': {'type': 'string'}
            }
        }
    })

    plugin.register_schema_definition('DockerContainerBridge', {
        'type': 'object',
        'additionalProperties': False,
        'properties': {
            'enable': {'type': 'boolean'},
            'dhcp': {'type': 'boolean'},
            'address': {'type': ['string', 'null']},
            'macaddress': {'type': ['string', 'null']}
        }
    })

    plugin.register_schema_definition('DockerNetwork', {
        'type': 'object',
        'additionalProperties': False,
        'properties': {
            'id': {'type': 'string'},
            'name': {
                'type': 'string',
                'pattern': docker_names_pattern
            },
            'host': {'type': ['string', 'null']},
            'driver': {'type': ['string', 'null']},
            'subnet': {'type': ['string', 'null']},
            'gateway': {'type': ['string', 'null']},
            'containers': {
                'type': 'array',
                'items': {'type': 'string'}
            }
        }
    })

    plugin.register_schema_definition('DockerImage', {
        'type': 'object',
        'additionalProperties': False,
        'properties': {
            'id': {'type': 'string'},
            'names': {
                'type': 'array',
                'items': {'type': 'string'}
            },
            'size': {'type': 'integer'},
            'hosts': {
                'type': 'array',
                'items': {'type': 'string'}
            },
            'presets': {'type': ['object', 'null']},
            'version': {'type': 'string'},
            'created_at': {'type': 'string'}
        }
    })

    plugin.register_schema_definition('DockerHubImage', {
        'type': 'object',
        'additionalProperties': False,
        'properties': {
            'name': {'type': 'string'},
            'description': {'type': 'string'},
            'icon': {'type': 'string'},
            'pull_count': {'type': 'integer'},
            'star_count': {'type': 'integer'},
            'version': {'type': 'string'},
            'presets': {'type': ['object', 'null']}
        }
    })

    plugin.register_schema_definition('DockerVolume', {
        'type': 'object',
        'additionalProperties': False,
        'properties': {
            'container_path': {'type': 'string'},
            'host_path': {'type': 'string'},
            'readonly': {'type': 'boolean'},
            'source': {'$ref': 'DockerVolumeHostPathSource'}
        }
    })

    plugin.register_schema_definition('DockerPortProtocol', {
        'type': 'string',
        'enum': ['TCP', 'UDP']
    })

    plugin.register_schema_definition('DockerVolumeHostPathSource', {
        'type': 'string',
        'enum': ['HOST', 'VM']
    })

    if 'containerd.docker' in dispatcher.call_sync('discovery.get_services'):
        refresh_cache()

    if not dispatcher.call_sync('docker.config.get_config').get('default_host'):
        host_id = dispatcher.datastore.query(
            'vms',
            ('config.docker_host', '=', True),
            single=True,
            select='id'
        )
        if host_id:
            dispatcher.call_task_sync('docker.config.update', {'default_host': host_id})

    for h in dispatcher.datastore.query_stream('vms', ('config.docker_host', '=', True)):
        parents = ['docker', 'zpool:{0}'.format(h['target'])]
        dispatcher.register_resource(
            Resource('docker:{0}'.format(h['name'])),
            parents=parents
        )
<|MERGE_RESOLUTION|>--- conflicted
+++ resolved
@@ -214,13 +214,8 @@
                 }
 
     @description('Returns a list of docker images from a given collection')
-<<<<<<< HEAD
     @returns(h.array(h.ref('DockerHubImage')))
-    @accepts(str)
-=======
-    @returns(h.array(h.ref('docker-hub-image')))
     @accepts(str, bool)
->>>>>>> edb5b616
     @generator
     def get_collection_images(self, collection='freenas', force=False):
         def update_collection(c, q):
