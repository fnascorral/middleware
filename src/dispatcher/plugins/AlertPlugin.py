#
# Copyright 2015 iXsystems, Inc.
# All rights reserved
#
# Redistribution and use in source and binary forms, with or without
# modification, are permitted providing that the following conditions
# are met:
# 1. Redistributions of source code must retain the above copyright
#    notice, this list of conditions and the following disclaimer.
# 2. Redistributions in binary form must reproduce the above copyright
#    notice, this list of conditions and the following disclaimer in the
#    documentation and/or other materials provided with the distribution.
#
# THIS SOFTWARE IS PROVIDED BY THE AUTHOR ``AS IS'' AND ANY EXPRESS OR
# IMPLIED WARRANTIES, INCLUDING, BUT NOT LIMITED TO, THE IMPLIED
# WARRANTIES OF MERCHANTABILITY AND FITNESS FOR A PARTICULAR PURPOSE
# ARE DISCLAIMED.  IN NO EVENT SHALL THE AUTHOR BE LIABLE FOR ANY
# DIRECT, INDIRECT, INCIDENTAL, SPECIAL, EXEMPLARY, OR CONSEQUENTIAL
# DAMAGES (INCLUDING, BUT NOT LIMITED TO, PROCUREMENT OF SUBSTITUTE GOODS
# OR SERVICES; LOSS OF USE, DATA, OR PROFITS; OR BUSINESS INTERRUPTION)
# HOWEVER CAUSED AND ON ANY THEORY OF LIABILITY, WHETHER IN CONTRACT,
# STRICT LIABILITY, OR TORT (INCLUDING NEGLIGENCE OR OTHERWISE) ARISING
# IN ANY WAY OUT OF THE USE OF THIS SOFTWARE, EVEN IF ADVISED OF THE
# POSSIBILITY OF SUCH DAMAGE.
#
#####################################################################

import errno
import logging
from typing import Optional, List, Set, Any
from collections import deque
from datetime import datetime

from datastore import DatastoreException
from freenas.dispatcher.rpc import (
    RpcException,
    SchemaHelper as h,
    accepts,
    description,
    returns,
    private,
    generator
)
from task import Provider, Task, TaskException, TaskDescription, query
from freenas.dispatcher.jsonenc import dumps
from freenas.dispatcher.model import BaseStruct, BaseEnum, BaseVariantType
from freenas.utils import normalize, query as q
from debug import AttachData


logger = logging.getLogger('AlertPlugin')
registered_alerts = {}
pending_alerts = deque()
pending_cancels = deque()


class AlertSeverity(BaseEnum):
    CRITICAL = 'CRITICAL'
    WARNING = 'WARNING'
    INFO = 'INFO'


class Alert(BaseStruct):
    id: int
    clazz: str
    subtype: str
    severity: AlertSeverity
    target: str
    title: str
    description: str
    user: str
    happened_at: datetime
    cancelled_at: Optional[datetime]
    dismissed_at: Optional[datetime]
    last_emitted_at: Optional[datetime]
    active: bool
    dismissed: bool
    one_shot: bool
    send_count: int
    properties: dict


class AlertClass(BaseStruct):
    id: str
    type: str
    subtype: str
    severity: AlertSeverity


class AlertEmitterConfig(BaseVariantType):
    pass


class AlertEmitterParameters(BaseVariantType):
    pass


class AlertEmitter(BaseStruct):
    id: str
    name: str
    config: AlertEmitterConfig


class AlertPredicateOperator(BaseEnum):
    EQ = '=='
    NE = '!='
    LE = '<='
    GE = '>='
    LT = '<'
    GT = '>'
    MATCH = '~'


class AlertPredicate(BaseStruct):
    property: str
    operator: AlertPredicateOperator
    value: Any


class AlertFilter(BaseStruct):
    id: str
    index: int
    clazz: str
    emitter: str
    parameters: AlertEmitterParameters
    predicates: List[AlertPredicate]


@description('Provides access to the alert system')
class AlertsProvider(Provider):
    @query('Alert')
    @generator
    def query(self, filter=None, params=None):
        return self.datastore.query_stream('alerts', *(filter or []), **(params or {}))

    @private
    @accepts(str, str)
    @returns(h.one_of(h.ref('Alert'), None))
    def get_active_alert(self, cls, target):
        return self.datastore.query(
            'alerts',
            ('clazz', '=', cls), ('target', '=', target), ('active', '=', True),
            single=True
        )

    @description("Dismisses/Deletes an alert from the database")
    def dismiss(self, id: int) -> None:
        alert = self.datastore.get_by_id('alerts', id)
        if not alert:
            raise RpcException(errno.ENOENT, 'Alert {0} not found'.format(id))

        if alert['dismissed']:
            raise RpcException(errno.ENOENT, 'Alert {0} is already dismissed'.format(id))

        if alert['one_shot']:
            alert['active'] = False

        alert.update({
            'dismissed': True,
            'dismissed_at': datetime.utcnow()
        })

        self.datastore.update('alerts', id, alert)
        self.dispatcher.dispatch_event('alert.changed', {
            'operation': 'update',
            'ids': [id]
        })

    @description("Dismisses/Deletes all alerts from the database")
    def dismiss_all(self) -> None:
        alert_list = self.query([('dismissed', '=', False)])
        alert_ids = []
        for alert in alert_list:
            alert.update({
                'dismissed': True,
                'dismissed_at': datetime.utcnow()
            })
            self.datastore.update('alerts', alert['id'], alert)
            alert_ids.append(alert['id'])

        if alert_ids:
            self.dispatcher.dispatch_event('alert.changed', {
                'operation': 'update',
                'ids': [alert_ids]
            })

    @private
    @description("Emits an event for the provided alert")
    @accepts(h.all_of(
        h.ref('Alert'),
        h.required('clazz')
    ))
    @returns(int)
    def emit(self, alert):
        cls = self.datastore.get_by_id('alert.classes', alert['clazz'])
        if not cls:
            raise RpcException(errno.ENOENT, 'Alert class {0} not found'.format(alert['clazz']))

        normalize(alert, {
            'when': datetime.utcnow(),
            'dismissed': False,
            'active': True,
            'one_shot': False,
            'severity': cls['severity']
        })

        alert.update({
            'type': cls['type'],
            'subtype': cls['subtype'],
            'send_count': 0
        })

        id = self.datastore.insert('alerts', alert)
        self.dispatcher.dispatch_event('alert.changed', {
            'operation': 'create',
            'ids': [id]
        })

        try:
            self.dispatcher.call_sync('alertd.alert.emit', id)
        except RpcException as err:
            if err.code == errno.ENOENT:
                # Alertd didn't start yet. Add alert to the pending queue
                pending_alerts.append(id)
            else:
                raise

        return id

    @private
    @description("Cancels already scheduled alert")
    def cancel(self, id: int) -> int:
        alert = self.datastore.get_by_id('alerts', id)
        if not alert:
            raise RpcException(errno.ENOENT, 'Alert {0} not found'.format(id))

        if not alert['active']:
            raise RpcException(errno.ENOENT, 'Alert {0} is already cancelled'.format(id))

        alert.update({
            'active': False,
            'cancelled_at': datetime.utcnow()
        })

        self.datastore.update('alerts', id, alert)
        self.dispatcher.dispatch_event('alert.changed', {
            'operation': 'update',
            'ids': [id]
        })

        try:
            self.dispatcher.call_sync('alertd.alert.cancel', id)
        except RpcException as err:
            if err.code == errno.ENOENT:
                # Alertd didn't start yet. Add alert to the pending queue
                pending_cancels.append(id)
            else:
                raise

        return id

    @description("Returns list of registered alerts")
    def get_alert_classes(self) -> List[AlertClass]:
        return self.datastore.query('alert.classes')

    @description("Returns list of registered alert severities")
    def get_alert_severities(self) -> Set[AlertSeverity]:
        alert_classes = self.get_alert_classes()
        return {alert_class['severity'] for alert_class in alert_classes}


@description('Provides access to the alerts filters')
class AlertFiltersProvider(Provider):
    @query('AlertFilter')
    @generator
    def query(self, filter=None, params=None):
        return self.datastore.query_stream( 'alert.filters', *(filter or []), **(params or {}))


@description('Provides access to the alert emitter configuration')
class AlertEmitterProvider(Provider):
    @query('AlertEmitter')
    @generator
    def query(self, filter=None, params=None):
        def collect():
            for p in list(self.dispatcher.plugins.values()):
                if p.metadata and p.metadata.get('type') == 'alert_emitter':
                    config = self.dispatcher.call_sync('alert.emitter.{0}.get_config'.format(p.metadata['name']))
                    yield {
                        'id': p.metadata['id'],
                        'name': p.metadata['name'],
                        'config': config
                    }

        return q.query(collect(), *(filter or []), **(params or {}))


@description("Creates an Alert Filter")
@accepts(h.all_of(
    h.ref('AlertFilter'),
    h.forbidden('id'),
    h.required('emitter', 'parameters')
))
class AlertFilterCreateTask(Task):
    @classmethod
    def early_describe(cls):
        return 'Creating alert filter'

    def describe(self, alertfilter):
        return TaskDescription('Creating alert filter {name}', name=alertfilter.get('name', '') if alertfilter else '')

    def verify(self, alertfilter):
        return ['system']

    def run(self, alertfilter):
        normalize(alertfilter, {
            'clazz': None,
            'predicates': []
        })

        computed_index = self.datastore.query('alert.filters', count=True) + 1
        index = min(alertfilter.get('index', computed_index), computed_index)
        alertfilter['index'] = index

        # Reindex all following filters
        for i in list(self.datastore.query('alert.filters', ('index', '>=', index))):
            i['index'] += 1
            self.datastore.update('alert.filters', i['id'], i)
            self.dispatcher.dispatch_event('alert.filter.changed', {
                'operation': 'update',
                'ids': [i['id']]
            })

        id = self.datastore.insert('alert.filters', alertfilter)
        self.dispatcher.dispatch_event('alert.filter.changed', {
            'operation': 'create',
            'ids': [id]
        })

        return id


@description("Deletes the specified Alert Filter")
@accepts(str)
class AlertFilterDeleteTask(Task):
    @classmethod
    def early_describe(cls):
        return 'Deleting alert filter'

    def describe(self, id):
        return TaskDescription('Deleting alert filter {name}', name=str(id))

    def verify(self, id):
        return ['system']

    def run(self, id):
        alertfilter = self.datastore.get_by_id('alert.filters', id)
        if not alertfilter:
            raise RpcException(errno.ENOENT, 'Alert filter doesn\'t exist')

        try:
            self.datastore.delete('alert.filters', id)
        except DatastoreException as e:
            raise TaskException(
                errno.EBADMSG,
                'Cannot delete alert filter: {0}'.format(str(e))
            )

        self.dispatcher.dispatch_event('alert.filter.changed', {
            'operation': 'delete',
            'ids': [id]
        })

        # Reindex all following filters
        for i in list(self.datastore.query('alert.filters', ('index', '>', alertfilter['index']))):
            i['index'] -= 1
            self.datastore.update('alert.filters', i['id'], i)
            self.dispatcher.dispatch_event('alert.filter.changed', {
                'operation': 'update',
                'ids': [i['id']]
            })


@description("Updates the specified Alert Filter")
@accepts(str, h.ref('AlertFilter'))
class AlertFilterUpdateTask(Task):
    @classmethod
    def early_describe(cls):
        return 'Updating alert filter'

    def describe(self, id, updated_fields):
        return TaskDescription('Updating alert filter {name}', name=str(id))

    def verify(self, id, updated_fields):
        return ['system']

    def run(self, id, updated_fields):
        alertfilter = self.datastore.get_by_id('alert.filters', id)
        if not alertfilter:
            raise RpcException(errno.ENOENT, 'Alert filter doesn\'t exist')

        if 'index' in updated_fields:
            computed_index = self.datastore.query('alert.filters', count=True)
            new_index = min(updated_fields['index'], computed_index)
            updated_fields['index'] = new_index

            for i in list(self.datastore.query('alert.filters', ('index', '>', alertfilter['index']))):
                i['index'] -= 1
                self.datastore.update('alert.filters', i['id'], i)
                self.dispatcher.dispatch_event('alert.filter.changed', {
                    'operation': 'update',
                    'ids': [i['id']]
                })

            for i in list(self.datastore.query('alert.filters', ('index', '>=', new_index))):
                i['index'] += 1
                self.datastore.update('alert.filters', i['id'], i)
                self.dispatcher.dispatch_event('alert.filter.changed', {
                    'operation': 'update',
                    'ids': [i['id']]
                })

        try:
            alertfilter.update(updated_fields)
            self.datastore.update('alert.filters', id, alertfilter)
        except DatastoreException as e:
            raise TaskException(
                errno.EBADMSG,
                'Cannot update alert filter: {0}'.format(str(e))
            )

        self.dispatcher.dispatch_event('alert.filter.changed', {
            'operation': 'update',
            'ids': [id],
        })


@accepts(str, h.ref('AlertEmitter'))
@description('Configures global parameters of an alert emitter')
class AlertEmitterUpdateTask(Task):
    @classmethod
    def early_describe(cls):
        return 'Updating alert emitter configuration'

    def describe(self, id, updated_params):
        return

    def verify(self, id, updated_params):
        return ['system']

    def run(self, id, updated_params):
        emitter = self.dispatcher.call_sync('alert.emitter.query', [('id', '=', id)], {'single': True})
        if not emitter:
            raise TaskException(errno.ENOENT, 'Emitter not found')

        if 'config' in updated_params:
            self.run_subtask_sync('alert.emitter.{0}.update'.format(emitter['name']), updated_params['config'])

        self.dispatcher.emit_event('alert.emitter.changed', {
            'operation': 'update',
            'id': emitter['id']
        })


@accepts(str, h.ref('AlertSeverity'))
@description('Sends user alerts')
class SendAlertTask(Task):
    @classmethod
    def early_describe(cls):
        return 'Sending user alert'

    def describe(self, message, priority=None):
        return TaskDescription('Sending user alert')

    def verify(self, message, priority=None):
        return []

    def run(self, message, priority=None):
        if not priority:
            priority = 'WARNING'

        return self.dispatcher.call_sync('alert.emit', {
<<<<<<< HEAD
            'class': 'UserMessage',
=======
            'clazz': 'UserMessage',
>>>>>>> 3e3176aa
            'severity': priority,
            'title': 'Message from user {0}'.format(self.user),
            'description': message,
            'one_shot': True
        })


def collect_debug(dispatcher):
    yield AttachData('alert-filter-query', dumps(list(dispatcher.call_sync('alert.filter.query')), indent=4))


def _init(dispatcher, plugin):
    # Register providers
    plugin.register_provider('alert', AlertsProvider)
    plugin.register_provider('alert.filter', AlertFiltersProvider)
    plugin.register_provider('alert.emitter', AlertEmitterProvider)

    # Register task handlers
    plugin.register_task_handler('alert.send', SendAlertTask)
    plugin.register_task_handler('alert.filter.create', AlertFilterCreateTask)
    plugin.register_task_handler('alert.filter.delete', AlertFilterDeleteTask)
    plugin.register_task_handler('alert.filter.update', AlertFilterUpdateTask)
    plugin.register_task_handler('alert.emitter.update', AlertEmitterUpdateTask)

    def on_alertd_started(args):
        if args['service-name'] != 'alertd.alert':
            return

        while pending_alerts:
            id = pending_alerts[-1]
            try:
                dispatcher.call_sync('alertd.alert.emit', id)
            except RpcException:
                logger.warning('Failed to emit alert {0}'.format(id))
            else:
                pending_alerts.pop()

        while pending_cancels:
            id = pending_cancels[-1]
            try:
                dispatcher.call_sync('alertd.alert.cancel', id)
            except RpcException:
                logger.warning('Failed to cancel alert {0}'.format(id))
            else:
                pending_cancels.pop()

    plugin.register_event_handler('plugin.service_registered', on_alertd_started)

    # Register event types
    plugin.register_event_type('alert.changed')
    plugin.register_event_type('alert.filter.changed')
    plugin.register_event_type('alert.emitter.changed')

    plugin.register_debug_hook(collect_debug)<|MERGE_RESOLUTION|>--- conflicted
+++ resolved
@@ -480,11 +480,7 @@
             priority = 'WARNING'
 
         return self.dispatcher.call_sync('alert.emit', {
-<<<<<<< HEAD
-            'class': 'UserMessage',
-=======
             'clazz': 'UserMessage',
->>>>>>> 3e3176aa
             'severity': priority,
             'title': 'Message from user {0}'.format(self.user),
             'description': message,
