--- conflicted
+++ resolved
@@ -1,8 +1,4 @@
-<<<<<<< HEAD
-# #+
-=======
 #
->>>>>>> 24cd95ec
 # Copyright 2015 iXsystems, Inc.
 # All rights reserved
 #
@@ -34,83 +30,6 @@
 import ply.yacc as yacc
 
 
-<<<<<<< HEAD
-class Symbol(object):
-    def __init__(self, name):
-        if name == "none":
-            self.name = None
-        else:
-            self.name = name
-
-    def __str__(self):
-        return "<Symbol '{0}'>".format(self.name)
-
-    def __repr__(self):
-        return str(self)
-
-
-class Set(object):
-    def __init__(self, value):
-        self.value = value
-
-    def __str__(self):
-        return "<Set '{0}'>".format(self.value)
-
-    def __repr__(self):
-        return str(self)
-
-
-class BinaryExpr(object):
-    def __init__(self, left, op, right):
-        self.left = left
-        self.op = op
-        self.right = right
-
-    def __str__(self):
-        return "<BinaryExpr left '{0}' op '{1}' right '{2}'>".format(
-                self.left, self.op, self.right)
-
-    def __repr__(self):
-        return str(self)
-
-
-class Literal(object):
-    def __init__(self, value, type):
-        self.value = value
-        self.type = type
-
-    def __str__(self):
-        return "<Literal '{0}' type '{1}>".format(self.value, self.type)
-
-    def __repr__(self):
-        return str(self)
-
-
-class PipeExpr(object):
-    def __init__(self, left, right):
-        self.left = left
-        self.right = right
-
-    def __str__(self):
-        return "<PipeExpr left '{0}' right '{1}>".format(self.left, self.right)
-
-    def __repr__(self):
-        return str(self)
-
-
-class CommandExpansion(object):
-    def __init__(self, expr):
-        self.expr = expr
-
-    def __str__(self):
-        return "<CommandExpansion '{0}'>".format(self.expr)
-
-    def __repr__(self):
-        return str(self)
-
-
-tokens = [
-=======
 def ASTObject(name, *args):
     def str(self):
         return "<{0} {1}>".format(
@@ -172,7 +91,6 @@
 
 
 tokens = list(reserved.values()) + [
->>>>>>> 24cd95ec
     'ATOM', 'NUMBER', 'HEXNUMBER', 'BINNUMBER', 'OCTNUMBER', 'STRING',
     'ASSIGN', 'LPAREN', 'RPAREN', 'EQ', 'NE', 'GT', 'GE', 'LT', 'LE',
     'REGEX', 'UP', 'PIPE', 'LIST', 'COMMA', 'INC', 'DEC', 'PLUS', 'MINUS',
@@ -261,9 +179,6 @@
 t_COMMA = r'\,'
 t_UP = r'\.\.'
 t_LIST = r'\?'
-<<<<<<< HEAD
-t_ATOM = r'[0-9a-zA-Z_\$\/-\/][0-9a-zA-Z_\_\-\.\/#@\:\+\!]*'
-=======
 t_COLON = ':'
 
 
@@ -290,7 +205,6 @@
     r'[\n;]+'
     t.lexer.lineno += len(t.value)
     return t
->>>>>>> 24cd95ec
 
 
 def t_error(t):
@@ -642,11 +556,7 @@
     p[0] = ExpressionExpansion(p[2], p=p)
 
 
-<<<<<<< HEAD
-def p_set(p):
-=======
 def p_parameter_list(p):
->>>>>>> 24cd95ec
     """
     parameter_list : parameter
     parameter_list : parameter parameter_list
@@ -678,15 +588,10 @@
             p[0] = [p[1], p[3]]
         return
 
-<<<<<<< HEAD
-
-def p_symbol(p):
-=======
     p[0] = p[1]
 
 
 def p_unary_parameter(p):
->>>>>>> 24cd95ec
     """
     unary_parameter : symbol
     unary_parameter : literal
