#
# Copyright 2016 iXsystems, Inc.
# All rights reserved
#
# Redistribution and use in source and binary forms, with or without
# modification, are permitted providing that the following conditions
# are met:
# 1. Redistributions of source code must retain the above copyright
#    notice, this list of conditions and the following disclaimer.
# 2. Redistributions in binary form must reproduce the above copyright
#    notice, this list of conditions and the following disclaimer in the
#    documentation and/or other materials provided with the distribution.
#
# THIS SOFTWARE IS PROVIDED BY THE AUTHOR ``AS IS'' AND ANY EXPRESS OR
# IMPLIED WARRANTIES, INCLUDING, BUT NOT LIMITED TO, THE IMPLIED
# WARRANTIES OF MERCHANTABILITY AND FITNESS FOR A PARTICULAR PURPOSE
# ARE DISCLAIMED.  IN NO EVENT SHALL THE AUTHOR BE LIABLE FOR ANY
# DIRECT, INDIRECT, INCIDENTAL, SPECIAL, EXEMPLARY, OR CONSEQUENTIAL
# DAMAGES (INCLUDING, BUT NOT LIMITED TO, PROCUREMENT OF SUBSTITUTE GOODS
# OR SERVICES; LOSS OF USE, DATA, OR PROFITS; OR BUSINESS INTERRUPTION)
# HOWEVER CAUSED AND ON ANY THEORY OF LIABILITY, WHETHER IN CONTRACT,
# STRICT LIABILITY, OR TORT (INCLUDING NEGLIGENCE OR OTHERWISE) ARISING
# IN ANY WAY OUT OF THE USE OF THIS SOFTWARE, EVEN IF ADVISED OF THE
# POSSIBILITY OF SUCH DAMAGE.
#
#####################################################################

import os
import uuid
import krb5
import ldap3
import ldap3.utils.conv
import smbconf
import wbclient
import logging
import subprocess
import errno
import sid
import time
import contextlib
from threading import Thread, Condition
from datetime import datetime
from plugin import DirectoryServicePlugin, DirectoryState, params, status
from utils import domain_to_dn, join_dn, obtain_or_renew_ticket, have_ticket, get_srv_records, get_a_records, LdapQueryBuilder
from freenas.dispatcher.rpc import SchemaHelper as h
from freenas.utils import normalize, first_or_default
from freenas.utils.query import get


AD_REALM_ID = uuid.UUID('01a35b82-0168-11e6-88d6-0cc47a3511b4')
WINBIND_ID_BASE = uuid.UUID('e6ae958e-fdaa-44a1-8905-0a0c8d015245')
WINBINDD_PIDFILE = '/var/run/samba4/winbindd.pid'
WINBINDD_KEEPALIVE = 60
AD_LDAP_ATTRIBUTE_MAPPING = {
    'id': 'objectGUID',
    'sd': 'objectSid',
    'username': 'sAMAccountName',
    'full_name': 'name',
    'builtin': True,
    'uid': None
}

logger = logging.getLogger(__name__)


def yesno(val):
    return 'yes' if val else 'no'


@params(h.ref('WinbindDirectoryParams'))
@status(h.ref('WinbindDirectoryStatus'))
class WinbindPlugin(DirectoryServicePlugin):
    def __init__(self, context):
        self.context = context
        self.uid_min = 90000001
        self.uid_max = 100000000
        self.dc = None
        self.enabled = False
        self.domain_info = None
        self.domain_name = None
        self.parameters = None
        self.directory = None
        self.ldap_servers = None
        self.ldap = None
        self.domain_users_guid = None
        self.user_dn = None
        self.group_dn = None
        self.cv = Condition()
        self.bind_thread = Thread(target=self.bind, daemon=True)
        self.bind_thread.start()
        os.environ['LOGNAME'] = 'root'

        # Remove winbind cache files
        with contextlib.suppress(FileNotFoundError):
            os.remove('/var/db/samba4/winbindd_cache.tdb')

        with contextlib.suppress(FileNotFoundError):
            os.remove('/var/db/samba4/winbindd_cache.tdb.bak')

        with contextlib.suppress(FileNotFoundError):
            os.remove('/var/db/samba4/winbindd_cache.tdb.old')

    @property
    def realm(self):
        return self.parameters['realm']

    @property
    def base_dn(self):
        return domain_to_dn(self.realm)

    @property
    def wbc(self):
        return wbclient.Context()

    @property
    def principal(self):
        return '{0}@{1}'.format(self.parameters['username'], self.parameters['realm'].upper())

    @property
    def domain_users_sid(self):
        return '{0}-{1}'.format(self.domain_info.sid, 513)

    @property
    def ldap_addresses(self):
        records = get_srv_records('ldap', 'tcp', self.parameters['realm'])
        return [str(i) for i in records]

    @staticmethod
    def normalize_parameters(parameters):
        return normalize(parameters, {
            '%type': 'WinbindDirectoryParams',
            'realm': '',
            'username': 'Administrator',
            'password': None,
            'krb_principal': None,
            'site_name': None,
            'dc_address': None,
            'gcs_address': None,
            'allow_dns_updates': True,
            'sasl_wrapping': 'PLAIN'
        })

    def is_joined(self, full=False):
        if full:
            # Check if we have ticket
            if not have_ticket(self.principal):
                logger.debug('Ticket not found or expired')
                return False

            # Check if we can fetch domain SID
            try:
                subprocess.check_output(['/usr/local/bin/net', 'getdomainsid'])
            except subprocess.CalledProcessError:
                logger.debug('Cannot fetch domain SID')
                return False

        # Check if winbind is running
        if self.wbc.interface is None:
            logger.debug('Winbind client interface not available')
            return False

        return True

    def __renew_ticket(self):
        obtain_or_renew_ticket(self.principal, self.parameters['password'])

    def search(self, search_base, search_filter, attributes=None):
        if self.ldap.closed:
            self.ldap.bind()

        return self.ldap.extend.standard.paged_search(
            search_base=search_base,
            search_filter=search_filter,
            search_scope=ldap3.SUBTREE,
            attributes=attributes or ldap3.ALL_ATTRIBUTES,
            paged_size=16,
            generator=True
        )

    def search_one(self, *args, **kwargs):
        return first_or_default(None, self.search(*args, **kwargs))

    def bind(self):
        logger.debug('Bind thread: starting')
        while True:
            with self.cv:
                notify = self.cv.wait(60)

                if notify:
                    if self.is_joined() and self.enabled:
                        self.directory.put_state(DirectoryState.EXITING)
                        self.leave()

                if self.enabled:
                    try:
                        obtain_or_renew_ticket(self.principal, self.parameters['password'])
                    except krb5.KrbException as err:
                        self.directory.put_status(errno.ENXIO, '{0} <{1}>'.format(str(err), type(err).__name__))
                        self.directory.put_state(DirectoryState.FAILURE)
                        continue

                    if not self.is_joined(True):
                        # Try to rejoin
                        logger.debug('Keepalive thread: rejoining')
                        self.directory.put_state(DirectoryState.JOINING)
                        if not self.join():
                            continue
                    else:
                        self.domain_info = self.wbc.get_domain_info(self.realm)
                        self.domain_name = self.wbc.interface.netbios_domain

                    if self.directory.state != DirectoryState.BOUND:
                        try:
                            logger.debug('Initializing LDAP connection')
                            logger.debug('LDAP server addresses: {0}'.format(', '.join(self.ldap_addresses)))
                            ldap_addresses = self.ldap_addresses

                            if self.parameters.get('dc_address'):
                                logger.debug('Using manually configured DC address')
                                ldap_addresses = [self.parameters.get('dc_address')]

                            self.ldap_servers = [ldap3.Server(i) for i in ldap_addresses]
                            self.ldap = ldap3.Connection(
                                self.ldap_servers,
                                client_strategy='ASYNC',
                                authentication=ldap3.SASL,
                                sasl_mechanism='GSSAPI',
                                sasl_credentials=None
                            )

                            if not self.ldap.bind():
                                # try TLS now
                                logger.warning('Regular bind failed, trying STARTTLS...')
                                self.ldap.start_tls()
                                if not self.ldap.bind():
                                    raise RuntimeError("Failed to bind")

                            logger.debug('LDAP bound')

                            # Figure out group DN and prefetch "Domain Users" GUID
                            for dn in ('CN=Users', 'CN=Groups'):
                                du = self.search_one(join_dn(dn, self.base_dn), '(sAMAccountName=Domain Users)')
                                if not du:
                                    continue

                                self.domain_users_guid = uuid.UUID(du['attributes']['objectGUID'])
                                self.user_dn = join_dn('CN=Users', self.base_dn)
                                self.group_dn = join_dn(dn, self.base_dn)
                                logger.debug('Group DN is {0}'.format(self.group_dn))
                                logger.debug('Domain Users GUID is {0}'.format(self.domain_users_guid))
                                break
                            else:
                                raise RuntimeError('Failed to fetch Domain Users')

                        except BaseException as err:
                            logger.debug('Failure details', exc_info=True)
                            self.directory.put_status(errno.ENXIO, '{0} <{1}>'.format(str(err), type(err).__name__))
                            self.directory.put_state(DirectoryState.FAILURE)
                        else:
                            self.directory.put_state(DirectoryState.BOUND)
                else:
                    if self.directory.state != DirectoryState.DISABLED:
                        self.leave()
                        self.directory.put_state(DirectoryState.DISABLED)

    def configure_smb(self, enable):
        workgroup = self.parameters['realm'].split('.')[0].upper()
        cfg = smbconf.SambaConfig('registry')
        params = {
            'server role': 'member server',
            'local master': 'no',
            'domain master': 'no',
            'preferred master': 'no',
            'domain logons': 'no',
            'workgroup': workgroup,
            'realm': self.parameters['realm'],
            'security': 'ads',
            'winbind cache time': str(self.context.cache_ttl),
            'winbind offline logon': 'yes',
            'winbind enum users': 'no',
            'winbind enum groups': 'no',
            'winbind nested groups': 'yes',
            'winbind use default domain': 'no',
            'winbind refresh tickets': 'no',
            'idmap config *: backend': 'tdb',
            'idmap config *: range': '0-65536',
            'idmap config {0}: backend'.format(workgroup): 'rid',
            'idmap config {0}: range'.format(workgroup):
                '{0}-{1}'.format(self.uid_min, self.uid_max),
            'client use spnego': 'yes',
            'allow trusted domains': 'no',
            'client ldap sasl wrapping': self.parameters['sasl_wrapping'].lower(),
            'template shell': '/bin/sh',
            'template homedir': '/home/%U'
        }

        if enable:
            for k, v in params.items():
                logger.debug('Setting samba parameter "{0}" to "{1}"'.format(k, v))
                cfg[k] = v
        else:
            for k in params:
                del cfg[k]

            params = {
                'server role': 'auto',
                'workgroup': self.context.configstore.get('service.smb.workgroup'),
                'local master': yesno(self.context.configstore.get('service.smb.local_master'))
            }

            for k, v in params.items():
                logger.debug('Setting samba parameter "{0}" to "{1}"'.format(k, v))
                cfg[k] = v

        self.context.client.call_sync('service.restart', 'smb')

    def get_directory_info(self):
        return {
            'domain_name': self.domain_name,
            'domain_controller': self.dc
        }

    def convert_user(self, entry):
        if not entry:
            return

        entry = dict(entry['attributes'])
        if 'user' not in get(entry, 'objectClass'):
            # not a user
            return

        username = get(entry, 'sAMAccountName')
        usersid = get(entry, 'objectSid')
        groups = []
        try:
            wbu = self.wbc.get_user(name='{0}\\{1}'.format(self.realm, username))
        except:
            return

        if not wbu:
            logging.warning('User {0} found in LDAP, but not in winbindd.'.format(username))
            return

        if get(entry, 'memberOf'):
            builder = LdapQueryBuilder()
            qstr = builder.build_query([
                ('distinguishedName', 'in', get(entry, 'memberOf'))
            ])

            for r in self.search(self.group_dn, qstr):
                r = dict(r['attributes'])
                guid = uuid.UUID(get(r, 'objectGUID'))
                groups.append(str(guid))

        return {
            'id': str(uuid.UUID(get(entry, 'objectGUID'))),
            'sid': str(usersid),
            'uid': wbu.passwd.pw_uid,
            'builtin': False,
            'username': username,
            'aliases': [wbu.passwd.pw_name],
            'full_name': get(entry, 'name'),
            'email': None,
            'locked': False,
            'sudo': False,
            'password_disabled': False,
            'group': str(self.domain_users_guid),
            'groups': groups,
            'shell': wbu.passwd.pw_shell,
            'home': wbu.passwd.pw_dir
        }

    def convert_group(self, entry):
        if not entry:
            return

        entry = dict(entry['attributes'])
        if 'group' not in get(entry, 'objectClass'):
            # not a group
            return

        groupname = get(entry, 'sAMAccountName')
        groupsid = get(entry, 'objectSid')
        parents = []
        try:
            wbg = self.wbc.get_group(name='{0}\\{1}'.format(self.realm, groupname))
        except:
            return

        if not wbg:
            logging.warning('Group {0} found in LDAP, but not in winbindd.'.format(groupname))
            return

        if get(entry, 'memberOf'):
            builder = LdapQueryBuilder()
            qstr = builder.build_query([
                ('distinguishedName', 'in', get(entry, 'memberOf'))
            ])

            for r in self.search(self.group_dn, qstr):
                r = dict(r['attributes'])
                guid = uuid.UUID(get(r, 'objectGUID'))
                parents.append(str(guid))

        return {
            'id': str(uuid.UUID(get(entry, 'objectGUID'))),
            'sid': str(groupsid),
            'gid': wbg.group.gr_gid,
            'builtin': False,
            'name': groupname,
            'aliases': [wbg.group.gr_name],
            'parents': parents,
            'sudo': False
        }

    def getpwent(self, filter=None, params=None):
        logger.debug('getpwent(filter={0}, params={1})'.format(filter, params))
        if not self.is_joined():
            logger.debug('getpwent: not joined')
            return []

        query = LdapQueryBuilder(AD_LDAP_ATTRIBUTE_MAPPING)
        qstr = query.build_query([['objectClass', '=', 'person']] + (filter or []))
        logger.debug('getpwent query string: {0}'.format(qstr))
        results = self.search(self.user_dn, qstr)
        return (self.convert_user(i) for i in results)

    def getpwuid(self, uid):
        logger.debug('getpwuid(uid={0})'.format(uid))

        if not self.is_joined():
            logger.debug('getpwuid: not joined')
            return

        wbu = self.wbc.get_user(uid=uid)
        if not wbu:
            return

        usid = ldap3.utils.conv.escape_bytes(bytes(wbu.sid))
        return self.convert_user(self.search_one(self.user_dn, '(objectSid={0})'.format(usid)))

    def getpwuuid(self, id):
        logger.debug('getpwuuid(uuid={0})'.format(id))
        if not self.is_joined():
            logger.debug('getpwuuid: not joined')
            return

        guid = ldap3.utils.conv.escape_bytes(uuid.UUID(id).bytes_le)
        return self.convert_user(self.search_one(self.user_dn, '(objectGUID={0})'.format(guid)))

    def getpwnam(self, name):
        logger.debug('getpwnam(name={0})'.format(name))

        if '\\' in name:
            domain, name = name.split('\\', 1)
            if domain != self.domain_name:
                return

        if not self.is_joined():
            logger.debug('getpwnam: not joined')
            return

        return self.convert_user(self.search_one(self.user_dn, '(sAMAccountName={0})'.format(name)))

    def getgrent(self, filter=None, params=None):
        logger.debug('getgrent(filter={0}, params={1})'.format(filter, params))
        if not self.is_joined():
            logger.debug('getgrent: not joined')
            return []

        results = self.search(self.group_dn, '(objectClass=group)')
        return (self.convert_group(i) for i in results)

    def getgrnam(self, name):
        logger.debug('getgrnam(name={0})'.format(name))

        if '\\' in name:
            domain, name = name.split('\\', 1)
            if domain != self.domain_name:
                return

        if not self.is_joined():
            logger.debug('getgrnam: not joined')
            return

        return self.convert_group(self.search_one(self.group_dn, '(sAMAccountName={0})'.format(name)))

    def getgruuid(self, id):
        logger.debug('getgruuid(uuid={0})'.format(id))
        if not self.is_joined():
            logger.debug('getgruuid: not joined')
            return

        guid = ldap3.utils.conv.escape_bytes(uuid.UUID(id).bytes_le)
        return self.convert_group(self.search_one(self.group_dn, '(objectGUID={0})'.format(guid)))

    def getgrgid(self, gid):
        logger.debug('getgrgid(gid={0})'.format(gid))
        if not self.is_joined():
            logger.debug('getgrgid: not joined')
            return

        wbg = self.wbc.get_group(gid=gid)
        if not wbg:
            return

        usid = ldap3.utils.conv.escape_bytes(bytes(wbg.sid))
        return self.convert_group(self.search_one(self.group_dn, '(objectSid={0})'.format(usid)))

    def configure(self, enable, directory):
        with self.cv:
            self.enabled = enable
            self.directory = directory
            self.parameters = directory.parameters
            if directory.min_uid:
                self.uid_min = directory.min_uid
                self.uid_max = directory.max_uid

            self.cv.notify_all()

        return self.realm.lower()

    def join(self):
        logger.info('Trying to join to {0}...'.format(self.realm))

        try:
            self.configure_smb(True)

            try:
                subprocess.check_output(['/usr/local/bin/net', 'ads', 'join', self.realm, '-k'])
            except subprocess.CalledProcessError as err:
                # Undo possibly partially successful join
                subprocess.call(['/usr/local/bin/net', 'ads', 'leave'])
                raise RuntimeError(err.output.decode('utf-8'))

            self.context.client.call_sync('serviced.job.restart', 'org.samba.winbindd')
            logging.debug('Done restarting winbind')

            # Retry few times in case samba haven't finished restarting yet
            for _ in range(5):
                try:
                    self.dc = self.wbc.ping_dc(self.realm)
                    break
                except wbclient.WinbindException as err:
                    if err.code == wbclient.WinbindErrorCode.WINBIND_NOT_AVAILABLE:
                        time.sleep(1)
                        continue

                    raise
            else:
                raise RuntimeError('Cannot contact winbindd, maximum number of retries exceeded')

            self.domain_info = self.wbc.get_domain_info(self.realm)
            self.domain_name = self.wbc.interface.netbios_domain

        except BaseException as err:
            logger.debug('Failure details', exc_info=True)
            self.directory.put_status(errno.ENXIO, str(err))
            self.directory.put_state(DirectoryState.FAILURE)
            return False

        logger.info('Sucessfully joined to the domain {0}'.format(self.realm))
        return True

    def leave(self):
        logger.info('Leaving domain')
        subprocess.call(['/usr/local/bin/net', 'cache', 'flush'])
        subprocess.call(['/usr/local/bin/net', 'ads', 'leave'])
        self.configure_smb(False)
        self.dc = None
        self.domain_name = None
        self.domain_info = None
        self.ldap = None

    def get_kerberos_realm(self, parameters):
        ret = {
            'id': AD_REALM_ID,
            'realm': parameters['realm'].upper(),
            'created_at': datetime.utcnow(),
            'updated_at': datetime.utcnow()
        }

        if parameters.get('dc_address'):
            ret['kdc_address'] = parameters['dc_address']

        return ret


def _init(context):
    context.register_plugin('winbind', WinbindPlugin)

<<<<<<< HEAD
    context.register_schema('WinbindDirectoryParamsSaslWrapping', {
=======
    context.register_schema('winbind-directory-params-sasl-wrapping', {
>>>>>>> e08ee1a6
        'type': 'string',
        'enum': ['PLAIN', 'SIGN', 'SEAL']
    })

    context.register_schema('WinbindDirectoryParams', {
        'type': 'object',
        'additionalProperties': False,
        'properties': {
            '%type': {'enum': ['WinbindDirectoryParams']},
            'realm': {'type': 'string'},
            'username': {'type': ['string', 'null']},
            'password': {'type': ['string', 'null']},
            'krb_principal': {'type': ['string', 'null']},
            'site_name': {'type': ['string', 'null']},
            'dc_address': {'type': ['string', 'null']},
            'gcs_address': {'type': ['string', 'null']},
            'allow_dns_updates': {'type': 'boolean'},
<<<<<<< HEAD
            'sasl_wrapping': {'$ref': 'WinbindDirectoryParamsSaslWrapping'}
=======
            'sasl_wrapping': {'$ref': 'winbind-directory-params-sasl-wrapping'}
>>>>>>> e08ee1a6
        }
    })

    context.register_schema('WinbindDirectoryStatus', {
        'type': 'object',
        'additionalProperties': False,
        'properties': {
            'type': {'enum': ['WinbindDirectoryStatus']},
            'joined': {'type': 'boolean'},
            'domain_controller': {'type': 'string'},
            'server_time': {'type': 'datetime'}
        }
    })<|MERGE_RESOLUTION|>--- conflicted
+++ resolved
@@ -589,11 +589,7 @@
 def _init(context):
     context.register_plugin('winbind', WinbindPlugin)
 
-<<<<<<< HEAD
     context.register_schema('WinbindDirectoryParamsSaslWrapping', {
-=======
-    context.register_schema('winbind-directory-params-sasl-wrapping', {
->>>>>>> e08ee1a6
         'type': 'string',
         'enum': ['PLAIN', 'SIGN', 'SEAL']
     })
@@ -611,11 +607,7 @@
             'dc_address': {'type': ['string', 'null']},
             'gcs_address': {'type': ['string', 'null']},
             'allow_dns_updates': {'type': 'boolean'},
-<<<<<<< HEAD
             'sasl_wrapping': {'$ref': 'WinbindDirectoryParamsSaslWrapping'}
-=======
-            'sasl_wrapping': {'$ref': 'winbind-directory-params-sasl-wrapping'}
->>>>>>> e08ee1a6
         }
     })
 
