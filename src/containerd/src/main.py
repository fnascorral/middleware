--- conflicted
+++ resolved
@@ -548,21 +548,11 @@
 
     def drop_invalid_devices(self):
         for i in list(self.devices):
-<<<<<<< HEAD
-            if i['type'] == 'DISK':
+            if i['type'] in ('DISK', 'CDROM', 'VOLUME'):
                 path = self.context.client.call_sync('vm.get_device_path', self.id, i['name'])
-=======
-            if i['type'] in ('DISK', 'CDROM'):
-                path = self.context.client.call_sync('vm.get_disk_path', self.id, i['name'])
->>>>>>> 6be6b621
-            elif i['type'] == 'VOLUME' and i['properties']['type'] == 'VT9P':
-                path = self.context.client.call_sync('vm.get_device_path', self.id, i['name'])
-            else:
-                continue
-
-            if not os.path.exists(path):
-                self.devices.remove(i)
-                yield i
+                if not os.path.exists(path):
+                    self.devices.remove(i)
+                    yield i
 
     def stop(self, force=False):
         self.logger.info('Stopping VM {0}'.format(self.name))
